--- conflicted
+++ resolved
@@ -125,16 +125,12 @@
     $settingsJson = Get-Content -Path $settingsPath -Raw | ConvertFrom-Json
 
     # Remove existing 'vaila' profiles if they exist
-<<<<<<< HEAD
-=======
-    Write-Output "Removing existing 'vaila' profiles..."
->>>>>>> 88ca3fd8
     $settingsJson.profiles.list = $settingsJson.profiles.list | Where-Object { $_.name -ne "vaila" }
 
     # Add the new vaila profile
     $vailaProfile = @{
         name = "vaila"
-        commandline = "pwsh.exe -ExecutionPolicy Bypass -NoExit -Command `"& `'$condaPath\shell\condabin\conda-hook.ps1`'; conda activate `'vaila`'; cd `'C:\Users\paulo\AppData\Local\vaila`'; python `'vaila.py`'"
+        commandline = "pwsh.exe -ExecutionPolicy Bypass -NoExit -Command `"& `'$condaPath\shell\condabin\conda-hook.ps1`'; conda activate `'vaila`'; cd `'$vailaProgramPath`'; python `'vaila.py`'"
         startingDirectory = "$vailaProgramPath"
         icon = "$vailaProgramPath\docs\images\vaila_ico.png"
         guid = "{17ce5bfe-17ed-5f3a-ab15-5cd5baafed5b}"
@@ -152,11 +148,7 @@
 $wshell = New-Object -ComObject WScript.Shell
 $desktopShortcut = $wshell.CreateShortcut($desktopShortcutPath)
 $desktopShortcut.TargetPath = "pwsh.exe"
-<<<<<<< HEAD
 $desktopShortcut.Arguments = "-ExecutionPolicy Bypass -NoExit -Command `"& `'$condaPath\shell\condabin\conda-hook.ps1`'; conda activate `'vaila`'; cd `'$vailaProgramPath`'; python `'vaila.py`'"
-=======
-$desktopShortcut.Arguments = "-ExecutionPolicy Bypass -NoExit -Command `"& `'$condaPath\shell\condabin\conda-hook.ps1`'; conda activate `'vaila`'; cd `'C:\Users\paulo\AppData\Local\vaila`'; python `'vaila.py`'"
->>>>>>> 88ca3fd8
 $desktopShortcut.IconLocation = "$vailaProgramPath\docs\images\vaila_ico.ico"
 $desktopShortcut.WorkingDirectory = "$vailaProgramPath"
 $desktopShortcut.Save()
@@ -164,4 +156,4 @@
 Write-Output "Desktop shortcut for vaila created at $desktopShortcutPath."
 
 Write-Output "Installation and configuration completed successfully!"
-Pause
+Pause