"""
Script: markerless_2D_analysis.py
Author: Prof. Dr. Paulo Santiago
Version: 0.2.1
Last Updated: January 15, 2025

Description:
This script performs batch processing of videos for 2D pose estimation using
MediaPipe's Pose model. It processes videos from a specified input directory,
overlays pose landmarks on each video frame, and exports both normalized and
pixel-based landmark coordinates to CSV files.

The user can configure key MediaPipe parameters via a graphical interface,
including detection confidence, tracking confidence, model complexity, and
whether to enable segmentation and smooth segmentation. The default settings
prioritize the highest detection accuracy and tracking precision, which may
increase computational cost.

New Features:
- Default values for MediaPipe parameters are set to maximize detection and
  tracking accuracy:
    - `min_detection_confidence=1.0`
    - `min_tracking_confidence=1.0`
    - `model_complexity=2` (maximum complexity)
    - `enable_segmentation=False` (segmentation activated)
    - `smooth_segmentation=False` (smooth segmentation enabled)
- User input dialog allows fine-tuning these values if desired.

Usage:
- Run the script to open a graphical interface for selecting the input directory
  containing video files (.mp4, .avi, .mov), the output directory, and for
  specifying the MediaPipe configuration parameters.
- The script processes each video, generating an output video with overlaid pose
  landmarks, and CSV files containing both normalized and pixel-based landmark
  coordinates.

How to Execute:
1. Ensure you have all dependencies installed:
   - Install OpenCV: `pip install opencv-python`
   - Install MediaPipe: `pip install mediapipe`
   - Tkinter is usually bundled with Python installations.
2. Open a terminal and navigate to the directory where `markerless_2D_analysis.py` is located.
3. Run the script using Python:

   python markerless_2D_analysis.py

4. Follow the graphical interface prompts:
   - Select the input directory with videos (.mp4, .avi, .mov).
   - Select the base output directory for processed videos and CSVs.
   - Configure the MediaPipe parameters (or leave them as default for maximum accuracy).
5. The script will process the videos and save the outputs in the specified output directory.

Requirements:
- Python 3.11.9
- OpenCV (`pip install opencv-python`)
- MediaPipe (`pip install mediapipe`)
- Tkinter (usually included with Python installations)
- Pillow (if using image manipulation: `pip install Pillow`)

Output:
The following files are generated for each processed video:
1. Processed Video (`*_mp.mp4`):
   The video with the 2D pose landmarks overlaid on the original frames.
2. Normalized Landmark CSV (`*_mp_norm.csv`):
   A CSV file containing the landmark coordinates normalized to a scale between 0 and 1
   for each frame. These coordinates represent the relative positions of landmarks in the video.
3. Pixel Landmark CSV (`*_mp_pixel.csv`):
   A CSV file containing the landmark coordinates in pixel format. The x and y coordinates
   are scaled to the video's resolution, representing the exact pixel positions of the landmarks.
4. Log File (`log_info.txt`):
   A log file containing video metadata and processing information, such as resolution, frame rate,
   total number of frames, codec used, and the MediaPipe Pose configuration used in the processing.

License:
This program is free software: you can redistribute it and/or modify it under the terms of
the GNU General Public License as published by the Free Software Foundation, either version 3
of the License, or (at your option) any later version.

This program is distributed in the hope that it will be useful, but WITHOUT ANY WARRANTY;
without even the implied warranty of MERCHANTABILITY or FITNESS FOR A PARTICULAR PURPOSE.
See the GNU General Public License for more details.

You should have received a copy of the GNU GPLv3 (General Public License Version 3) along with this program.
If not, see <https://www.gnu.org/licenses/>.
"""

import cv2
import mediapipe as mp
import os
import time
import datetime
import tkinter as tk
from tkinter import filedialog, messagebox
from pathlib import Path
import platform
import numpy as np  # Added to work with NaN
from collections import deque
from scipy.signal import savgol_filter
import copy
from mediapipe.framework.formats import landmark_pb2
# Importações para verificação de GPU
import importlib.util
import subprocess
import sys

landmark_names = [
    "nose",
    "left_eye_inner",
    "left_eye",
    "left_eye_outer",
    "right_eye_inner",
    "right_eye",
    "right_eye_outer",
    "left_ear",
    "right_ear",
    "mouth_left",
    "mouth_right",
    "left_shoulder",
    "right_shoulder",
    "left_elbow",
    "right_elbow",
    "left_wrist",
    "right_wrist",
    "left_pinky",
    "right_pinky",
    "left_index",
    "right_index",
    "left_thumb",
    "right_thumb",
    "left_hip",
    "right_hip",
    "left_knee",
    "right_knee",
    "left_ankle",
    "right_ankle",
    "left_heel",
    "right_heel",
    "left_foot_index",
    "right_foot_index",
]


class ConfidenceInputDialog(tk.simpledialog.Dialog):
    def body(self, master):
        tk.Label(master, text="Enter minimum detection confidence (0.0 - 1.0):").grid(
            row=0
        )
        tk.Label(master, text="Enter minimum tracking confidence (0.0 - 1.0):").grid(
            row=1
        )
        tk.Label(master, text="Enter model complexity (0, 1, or 2):").grid(row=2)
        tk.Label(master, text="Enable segmentation? (True/False):").grid(row=3)
        tk.Label(master, text="Smooth segmentation? (True/False):").grid(row=4)
        tk.Label(master, text="Static image mode? (True/False):").grid(row=5)
        tk.Label(master, text="Apply temporal filtering? (True/False):").grid(row=6)
        tk.Label(master, text="Estimate occluded landmarks? (True/False):").grid(row=7)

        self.min_detection_entry = tk.Entry(master)
        self.min_detection_entry.insert(0, "0.1")
        self.min_tracking_entry = tk.Entry(master)
        self.min_tracking_entry.insert(0, "0.1")
        self.model_complexity_entry = tk.Entry(master)
        self.model_complexity_entry.insert(0, "2")
        self.enable_segmentation_entry = tk.Entry(master)
        self.enable_segmentation_entry.insert(0, "False")
        self.smooth_segmentation_entry = tk.Entry(master)
        self.smooth_segmentation_entry.insert(0, "False")
        self.static_image_mode_entry = tk.Entry(master)
        self.static_image_mode_entry.insert(0, "False")
        self.apply_filtering_entry = tk.Entry(master)
        self.apply_filtering_entry.insert(0, "True")
        self.estimate_occluded_entry = tk.Entry(master)
        self.estimate_occluded_entry.insert(0, "True")

        self.min_detection_entry.grid(row=0, column=1)
        self.min_tracking_entry.grid(row=1, column=1)
        self.model_complexity_entry.grid(row=2, column=1)
        self.enable_segmentation_entry.grid(row=3, column=1)
        self.smooth_segmentation_entry.grid(row=4, column=1)
        self.static_image_mode_entry.grid(row=5, column=1)
        self.apply_filtering_entry.grid(row=6, column=1)
        self.estimate_occluded_entry.grid(row=7, column=1)

        return self.min_detection_entry

    def apply(self):
        self.result = {
            "min_detection_confidence": float(self.min_detection_entry.get()),
            "min_tracking_confidence": float(self.min_tracking_entry.get()),
            "model_complexity": int(self.model_complexity_entry.get()),
            "enable_segmentation": self.enable_segmentation_entry.get().lower()
            == "true",
            "smooth_segmentation": self.smooth_segmentation_entry.get().lower()
            == "true",
            "static_image_mode": self.static_image_mode_entry.get().lower() == "true",
            "apply_filtering": self.apply_filtering_entry.get().lower() == "true",
            "estimate_occluded": self.estimate_occluded_entry.get().lower() == "true",
        }


def get_pose_config():
    root = tk.Tk()
    root.withdraw()
    dialog = ConfidenceInputDialog(root, title="Pose Configuration")
    if dialog.result:
        return dialog.result
    else:
        messagebox.showerror("Error", "No values entered.")
        return None


def apply_temporal_filter(landmarks_history, window=5):
    """Aplica filtro Savitzky-Golay para suavizar movimento dos landmarks"""
    if len(landmarks_history) < window:
        return landmarks_history[-1]

    # Ensure window is odd
    if window % 2 == 0:
        window -= 1

    filtered_landmarks = []
    for i in range(len(landmarks_history[0])):
        # Extract history for this landmark
        landmark_data = [frame[i] for frame in landmarks_history]

        # Filter each dimension separately
        filtered_coords = []
        for dim in range(3):  # x, y, z
            values = [lm[dim] for lm in landmark_data if not np.isnan(lm[dim])]
            if len(values) >= window:
                try:
                    filtered = savgol_filter(values, window, 2)
                    filtered_coords.append(filtered[-1])
                except:
                    filtered_coords.append(landmark_data[-1][dim])
            else:
                filtered_coords.append(landmark_data[-1][dim])

        filtered_landmarks.append(filtered_coords)

    return filtered_landmarks


def estimate_occluded_landmarks(landmarks, landmarks_history=None):
    """Estimates occluded landmark positions based on anatomical constraints"""
    estimated = landmarks.copy()

    # Only proceed if we have some visible landmarks
    if all(np.isnan(lm[0]) for lm in landmarks):
        return landmarks

    # 1. Bilateral symmetry rules
    # If one side is visible but the other is not, use symmetry
    pairs = [
        (11, 12),  # shoulders
        (13, 14),  # elbows
        (15, 16),  # wrists
        (23, 24),  # hips
        (25, 26),  # knees
        (27, 28),  # ankles
    ]

    for left_idx, right_idx in pairs:
        left_visible = not np.isnan(landmarks[left_idx][0])
        right_visible = not np.isnan(landmarks[right_idx][0])

        if left_visible and not right_visible:
            # Mirror symmetry in the X axis (inverting the center)
            if not np.isnan(landmarks[0][0]):  # If the nose is visible
                center_x = landmarks[0][0]
                offset_x = landmarks[left_idx][0] - center_x
                estimated[right_idx][0] = center_x - offset_x
                estimated[right_idx][1] = landmarks[left_idx][1]
                estimated[right_idx][2] = landmarks[left_idx][2]

        elif right_visible and not left_visible:
            # Same logic, but for the other side
            if not np.isnan(landmarks[0][0]):
                center_x = landmarks[0][0]
                offset_x = landmarks[right_idx][0] - center_x
                estimated[left_idx][0] = center_x - offset_x
                estimated[left_idx][1] = landmarks[right_idx][1]
                estimated[left_idx][2] = landmarks[right_idx][2]

    # 2. Continuity rules for limbs
    # If shoulder and wrist are visible but elbow is not, estimate elbow position
    if (
        not np.isnan(landmarks[11][0])
        and not np.isnan(landmarks[15][0])
        and np.isnan(landmarks[13][0])
    ):
        # Left elbow: simple interpolation between shoulder and wrist
        estimated[13][0] = (landmarks[11][0] + landmarks[15][0]) / 2
        estimated[13][1] = (landmarks[11][1] + landmarks[15][1]) / 2
        estimated[13][2] = (landmarks[11][2] + landmarks[15][2]) / 2

    if (
        not np.isnan(landmarks[12][0])
        and not np.isnan(landmarks[16][0])
        and np.isnan(landmarks[14][0])
    ):
        # Right elbow: simple interpolation
        estimated[14][0] = (landmarks[12][0] + landmarks[16][0]) / 2
        estimated[14][1] = (landmarks[12][1] + landmarks[16][1]) / 2
        estimated[14][2] = (landmarks[12][2] + landmarks[16][2]) / 2

    # 3. Ustory if avihetry if aailabe
    if landmarks_history and len(landmarks_history) > 0:
        for i, landmark in enumerate(estimated):
            if np.isnan(landmark[0]):
                # Search for the last valid value in the history
                for past_frame in reversed(landmarks_history):
                    if not np.isnan(past_frame[i][0]):
                        estimated[i] = past_frame[i]
                        break

    return estimated


def process_video(video_path, output_dir, pose_config):
    """
    Process a video file using MediaPipe Pose estimation.
    """
    print(f"Processing video: {video_path}")
    start_time = time.time()

    # Initial configuration
    cap = cv2.VideoCapture(str(video_path))
    if not cap.isOpened():
        print(f"Failed to open video: {video_path}")
        return

    width = int(cap.get(cv2.CAP_PROP_FRAME_WIDTH))
    height = int(cap.get(cv2.CAP_PROP_FRAME_HEIGHT))
    fps = cap.get(cv2.CAP_PROP_FPS)
    total_frames = int(cap.get(cv2.CAP_PROP_FRAME_COUNT))

    # Prepare directories and output files
    output_dir.mkdir(parents=True, exist_ok=True)
    output_video_path = output_dir / f"{video_path.stem}_mp.mp4"
    output_file_path = output_dir / f"{video_path.stem}_mp_norm.csv"
    output_pixel_file_path = output_dir / f"{video_path.stem}_mp_pixel.csv"

    # Initialize MediaPipe
<<<<<<< HEAD
    if use_gpu:
        # Com GPU - configuração específica para MediaPipe com aceleração de GPU
        pose = mp.solutions.pose.Pose(
            static_image_mode=pose_config["static_image_mode"],
            min_detection_confidence=pose_config["min_detection_confidence"],
            min_tracking_confidence=pose_config["min_tracking_confidence"],
            model_complexity=pose_config["model_complexity"],
            enable_segmentation=pose_config["enable_segmentation"],
            smooth_segmentation=pose_config["smooth_segmentation"],
            smooth_landmarks=True,
        )
        print("MediaPipe inicializado com suporte a GPU!")
    else:
        # Sem GPU - configuração padrão
        pose = mp.solutions.pose.Pose(
            static_image_mode=pose_config["static_image_mode"],
            min_detection_confidence=pose_config["min_detection_confidence"],
            min_tracking_confidence=pose_config["min_tracking_confidence"],
            model_complexity=pose_config["model_complexity"],
            enable_segmentation=pose_config["enable_segmentation"],
            smooth_segmentation=pose_config["smooth_segmentation"],
            smooth_landmarks=True,
        )
        print("MediaPipe inicializado com CPU")
=======
    pose = mp.solutions.pose.Pose(
        static_image_mode=pose_config["static_image_mode"],
        min_detection_confidence=pose_config["min_detection_confidence"],
        min_tracking_confidence=pose_config["min_tracking_confidence"],
        model_complexity=pose_config["model_complexity"],
        enable_segmentation=pose_config["enable_segmentation"],
        smooth_segmentation=pose_config["smooth_segmentation"],
        smooth_landmarks=True,
    )
>>>>>>> 26be20a2

    # Prepare headers for CSV
    headers = ["frame_index"] + [
        f"{name}_x,{name}_y,{name}_z" for name in landmark_names
    ]

    # Lists to store landmarks
    normalized_landmarks_list = []
    pixel_landmarks_list = []
    frames_with_missing_data = []
    landmarks_history = deque(maxlen=10)

    print(f"\nStep 1/2: Processing landmarks (total frames: {total_frames})")

    # Step 1: Process the video and generate the CSVs
    frame_count = 0
    while cap.isOpened():
        success, frame = cap.read()
        if not success:
            break

        # Show progress
        if frame_count % 30 == 0:
            progress = (frame_count / total_frames) * 100
            print(
                f"\rProcessando frame {frame_count}/{total_frames} ({progress:.1f}%)",
                end="",
            )

        # Process frame with MediaPipe
        results = pose.process(cv2.cvtColor(frame, cv2.COLOR_BGR2RGB))

        if results.pose_landmarks:
            landmarks = [
                [landmark.x, landmark.y, landmark.z]
                for landmark in results.pose_landmarks.landmark
            ]

            # Estimate occluded landmarks
            if pose_config.get("estimate_occluded", False):
                landmarks = estimate_occluded_landmarks(
                    landmarks, list(landmarks_history)
                )

            # Add to history
            landmarks_history.append(landmarks)

            # Apply temporal filtering
            if pose_config.get("apply_filtering", False) and len(landmarks_history) > 3:
                landmarks = apply_temporal_filter(list(landmarks_history))

            # Save processed landmarks
            normalized_landmarks_list.append(landmarks)

            pixel_landmarks = [
                [int(landmark[0] * width), int(landmark[1] * height), landmark[2]]
                for landmark in landmarks
            ]
            pixel_landmarks_list.append(pixel_landmarks)
        else:
            # Insert NaN for frames without detection
            num_landmarks = len(landmark_names)
            nan_landmarks = [[np.nan, np.nan, np.nan] for _ in range(num_landmarks)]
            normalized_landmarks_list.append(nan_landmarks)
            pixel_landmarks_list.append(nan_landmarks)
            frames_with_missing_data.append(frame_count)

        frame_count += 1

    # Close resources from first step
    cap.release()
    pose.close()
    cv2.destroyAllWindows()

    # Save CSVs with processed landmarks
    with open(output_file_path, "w") as f_norm, open(
        output_pixel_file_path, "w"
    ) as f_pixel:
        f_norm.write(",".join(headers) + "\n")
        f_pixel.write(",".join(headers) + "\n")

        for frame_idx in range(len(normalized_landmarks_list)):
            landmarks_norm = normalized_landmarks_list[frame_idx]
            landmarks_pixel = pixel_landmarks_list[frame_idx]

            flat_landmarks_norm = [
                coord for landmark in landmarks_norm for coord in landmark
            ]
            flat_landmarks_pixel = [
                coord for landmark in landmarks_pixel for coord in landmark
            ]

            landmarks_norm_str = ",".join(
                "NaN" if np.isnan(value) else f"{value:.6f}"
                for value in flat_landmarks_norm
            )
            landmarks_pixel_str = ",".join(
                "NaN" if np.isnan(value) else str(value)
                for value in flat_landmarks_pixel
            )

            f_norm.write(f"{frame_idx}," + landmarks_norm_str + "\n")
            f_pixel.write(f"{frame_idx}," + landmarks_pixel_str + "\n")

    print(f"\n\nStep 2/2: Generating video with processed landmarks")

    # Step 2: Generate the video using the processed landmarks
    cap = cv2.VideoCapture(str(video_path))
    fourcc = cv2.VideoWriter_fourcc(*"mp4v")
    out = cv2.VideoWriter(str(output_video_path), fourcc, fps, (width, height))

    mp_drawing = mp.solutions.drawing_utils
    mp_pose = mp.solutions.pose

    drawing_spec = mp_drawing.DrawingSpec(
        color=(0, 255, 0), thickness=2, circle_radius=2
    )
    connection_spec = mp_drawing.DrawingSpec(color=(255, 0, 0), thickness=2)

    frame_idx = 0
    while cap.isOpened():
        success, frame = cap.read()
        if not success:
            break

        if frame_idx % 30 == 0:
            progress = (frame_idx / total_frames) * 100
            print(
                f"\rGerando vídeo {frame_idx}/{total_frames} ({progress:.1f}%)", end=""
            )

        # Get processed landmarks for this frame
        if frame_idx < len(pixel_landmarks_list):
            landmarks_px = pixel_landmarks_list[frame_idx]

            # Draw landmarks using processed data
            if not all(np.isnan(lm[0]) for lm in landmarks_px):
                # Create a PoseLandmarkList object for drawing
                landmark_proto = landmark_pb2.NormalizedLandmarkList()

                for i, lm in enumerate(landmarks_px):
                    landmark = landmark_proto.landmark.add()
                    landmark.x = lm[0] / width  # Normalize to 0-1
                    landmark.y = lm[1] / height  # Normalize to 0-1
                    landmark.z = lm[2] if not np.isnan(lm[2]) else 0
                    landmark.visibility = (
                        1.0  # Maximum visibility for all processed points
                    )

                # Draw landmarks
                mp_drawing.draw_landmarks(
                    frame,
                    landmark_proto,
                    mp_pose.POSE_CONNECTIONS,
                    landmark_drawing_spec=drawing_spec,
                    connection_drawing_spec=connection_spec,
                )

        out.write(frame)
        frame_idx += 1

    # Close resources
    cap.release()
    out.release()

    # Create log
    end_time = time.time()
    execution_time = end_time - start_time

    log_info_path = output_dir / "log_info.txt"
    with open(log_info_path, "w") as log_file:
        log_file.write(f"Video Path: {video_path}\n")
        log_file.write(f"Output Video Path: {output_video_path}\n")
        log_file.write(f"Resolution: {width}x{height}\n")
        log_file.write(f"FPS: {fps}\n")
        log_file.write(f"Total Frames: {frame_count}\n")
        log_file.write(f"Execution Time: {execution_time} seconds\n")
        log_file.write(f"MediaPipe Pose Configuration: {pose_config}\n")
        if frames_with_missing_data:
            log_file.write(
                f"Frames with missing data: {len(frames_with_missing_data)}\n"
            )
        else:
            log_file.write("No frames with missing data.\n")

    print(f"\nCompleted processing {video_path.name}")
    print(f"Output saved to: {output_dir}")
    print(f"Processing time: {execution_time:.2f} seconds\n")


def process_videos_in_directory():
    print(f"Running script: {Path(__file__).name}")
    print(f"Script directory: {Path(__file__).parent.resolve()}")

    root = tk.Tk()
    root.withdraw()

    input_dir = filedialog.askdirectory(
        title="Select the input directory containing videos"
    )
    if not input_dir:
        messagebox.showerror("Error", "No input directory selected.")
        return

    output_base = filedialog.askdirectory(title="Select the base output directory")
    if not output_base:
        messagebox.showerror("Error", "No output directory selected.")
        return

    pose_config = get_pose_config()
    if not pose_config:
        return

    timestamp = datetime.datetime.now().strftime("%Y%m%d_%H%M%S")
    output_base = Path(output_base) / f"mediapipe_{timestamp}"
    output_base.mkdir(parents=True, exist_ok=True)

    input_dir = Path(input_dir)
    video_files = list(input_dir.glob("*.*"))
    video_files = [
        f for f in video_files if f.suffix.lower() in [".mp4", ".avi", ".mov"]
    ]

    print(f"\nFound {len(video_files)} videos to process")

    for i, video_file in enumerate(video_files, 1):
        print(f"\nProcessing video {i}/{len(video_files)}: {video_file.name}")
        output_dir = output_base / video_file.stem
        output_dir.mkdir(parents=True, exist_ok=True)
        process_video(video_file, output_dir, pose_config)
        
        # Liberar memória explicitamente
        import gc
        gc.collect()
        # Pequena pausa para permitir liberação completa
        time.sleep(1)


if __name__ == "__main__":
    process_videos_in_directory()

# Função para verificar se o TensorFlow está instalado e suporta GPU
def check_tensorflow_gpu():
    # Verificar se TensorFlow está instalado
    if importlib.util.find_spec("tensorflow") is None:
        print("TensorFlow não está instalado. Usando MediaPipe com CPU.")
        return False
    
    try:
        import tensorflow as tf
        # Verificar versão do TensorFlow
        print(f"TensorFlow versão: {tf.__version__}")
        
        # Verificar GPUs disponíveis
        gpus = tf.config.list_physical_devices('GPU')
        if not gpus:
            print("Nenhuma GPU encontrada. Usando MediaPipe com CPU.")
            return False
        
        print(f"GPUs disponíveis: {len(gpus)}")
        for gpu in gpus:
            print(f"  {gpu.name}")
        
        # Configurar memória da GPU
        for gpu in gpus:
            try:
                tf.config.experimental.set_memory_growth(gpu, True)
            except RuntimeError as e:
                print(f"Erro ao configurar memória da GPU: {e}")
        
        return True
    except Exception as e:
        print(f"Erro ao verificar GPU com TensorFlow: {e}")
        return False

# Função para verificar se CUDA está disponível
def check_cuda_available():
    try:
        # Verificar se OpenCV foi compilado com CUDA
        cv_cuda = cv2.cuda.getCudaEnabledDeviceCount() > 0
        
        # Em Linux, também podemos verificar com o comando nvidia-smi
        if platform.system() == "Linux":
            try:
                nvidia_smi = subprocess.run(
                    ["nvidia-smi"], 
                    stdout=subprocess.PIPE, 
                    stderr=subprocess.PIPE,
                    timeout=3
                )
                nvidia_available = nvidia_smi.returncode == 0
            except:
                nvidia_available = False
            
            if nvidia_available:
                # Executar nvidia-smi para obter informações sobre as GPUs
                try:
                    gpu_info = subprocess.run(
                        ["nvidia-smi", "--query-gpu=name,memory.total,memory.free", "--format=csv"],
                        stdout=subprocess.PIPE,
                        timeout=3
                    )
                    print("Informações da GPU NVIDIA:")
                    print(gpu_info.stdout.decode("utf-8"))
                except:
                    pass
        else:
            nvidia_available = False
            
        return cv_cuda or nvidia_available
    except Exception as e:
        print(f"Erro ao verificar CUDA: {e}")
        return False

# Verificar suporte a GPU e configurar ambiente
use_gpu = False
if check_cuda_available():
    print("CUDA está disponível no sistema")
    if check_tensorflow_gpu():
        print("MediaPipe será executado com aceleração GPU")
        os.environ["CUDA_VISIBLE_DEVICES"] = "0"
        os.environ["TF_FORCE_GPU_ALLOW_GROWTH"] = "true"
        use_gpu = True
    else:
        print("CUDA está disponível, mas TensorFlow não suporta GPU. Usando CPU.")
else:
    print("CUDA não está disponível. MediaPipe será executado com CPU.")
<|MERGE_RESOLUTION|>--- conflicted
+++ resolved
@@ -1,707 +1,589 @@
-"""
-Script: markerless_2D_analysis.py
-Author: Prof. Dr. Paulo Santiago
-Version: 0.2.1
-Last Updated: January 15, 2025
-
-Description:
-This script performs batch processing of videos for 2D pose estimation using
-MediaPipe's Pose model. It processes videos from a specified input directory,
-overlays pose landmarks on each video frame, and exports both normalized and
-pixel-based landmark coordinates to CSV files.
-
-The user can configure key MediaPipe parameters via a graphical interface,
-including detection confidence, tracking confidence, model complexity, and
-whether to enable segmentation and smooth segmentation. The default settings
-prioritize the highest detection accuracy and tracking precision, which may
-increase computational cost.
-
-New Features:
-- Default values for MediaPipe parameters are set to maximize detection and
-  tracking accuracy:
-    - `min_detection_confidence=1.0`
-    - `min_tracking_confidence=1.0`
-    - `model_complexity=2` (maximum complexity)
-    - `enable_segmentation=False` (segmentation activated)
-    - `smooth_segmentation=False` (smooth segmentation enabled)
-- User input dialog allows fine-tuning these values if desired.
-
-Usage:
-- Run the script to open a graphical interface for selecting the input directory
-  containing video files (.mp4, .avi, .mov), the output directory, and for
-  specifying the MediaPipe configuration parameters.
-- The script processes each video, generating an output video with overlaid pose
-  landmarks, and CSV files containing both normalized and pixel-based landmark
-  coordinates.
-
-How to Execute:
-1. Ensure you have all dependencies installed:
-   - Install OpenCV: `pip install opencv-python`
-   - Install MediaPipe: `pip install mediapipe`
-   - Tkinter is usually bundled with Python installations.
-2. Open a terminal and navigate to the directory where `markerless_2D_analysis.py` is located.
-3. Run the script using Python:
-
-   python markerless_2D_analysis.py
-
-4. Follow the graphical interface prompts:
-   - Select the input directory with videos (.mp4, .avi, .mov).
-   - Select the base output directory for processed videos and CSVs.
-   - Configure the MediaPipe parameters (or leave them as default for maximum accuracy).
-5. The script will process the videos and save the outputs in the specified output directory.
-
-Requirements:
-- Python 3.11.9
-- OpenCV (`pip install opencv-python`)
-- MediaPipe (`pip install mediapipe`)
-- Tkinter (usually included with Python installations)
-- Pillow (if using image manipulation: `pip install Pillow`)
-
-Output:
-The following files are generated for each processed video:
-1. Processed Video (`*_mp.mp4`):
-   The video with the 2D pose landmarks overlaid on the original frames.
-2. Normalized Landmark CSV (`*_mp_norm.csv`):
-   A CSV file containing the landmark coordinates normalized to a scale between 0 and 1
-   for each frame. These coordinates represent the relative positions of landmarks in the video.
-3. Pixel Landmark CSV (`*_mp_pixel.csv`):
-   A CSV file containing the landmark coordinates in pixel format. The x and y coordinates
-   are scaled to the video's resolution, representing the exact pixel positions of the landmarks.
-4. Log File (`log_info.txt`):
-   A log file containing video metadata and processing information, such as resolution, frame rate,
-   total number of frames, codec used, and the MediaPipe Pose configuration used in the processing.
-
-License:
-This program is free software: you can redistribute it and/or modify it under the terms of
-the GNU General Public License as published by the Free Software Foundation, either version 3
-of the License, or (at your option) any later version.
-
-This program is distributed in the hope that it will be useful, but WITHOUT ANY WARRANTY;
-without even the implied warranty of MERCHANTABILITY or FITNESS FOR A PARTICULAR PURPOSE.
-See the GNU General Public License for more details.
-
-You should have received a copy of the GNU GPLv3 (General Public License Version 3) along with this program.
-If not, see <https://www.gnu.org/licenses/>.
-"""
-
-import cv2
-import mediapipe as mp
-import os
-import time
-import datetime
-import tkinter as tk
-from tkinter import filedialog, messagebox
-from pathlib import Path
-import platform
-import numpy as np  # Added to work with NaN
-from collections import deque
-from scipy.signal import savgol_filter
-import copy
-from mediapipe.framework.formats import landmark_pb2
-# Importações para verificação de GPU
-import importlib.util
-import subprocess
-import sys
-
-landmark_names = [
-    "nose",
-    "left_eye_inner",
-    "left_eye",
-    "left_eye_outer",
-    "right_eye_inner",
-    "right_eye",
-    "right_eye_outer",
-    "left_ear",
-    "right_ear",
-    "mouth_left",
-    "mouth_right",
-    "left_shoulder",
-    "right_shoulder",
-    "left_elbow",
-    "right_elbow",
-    "left_wrist",
-    "right_wrist",
-    "left_pinky",
-    "right_pinky",
-    "left_index",
-    "right_index",
-    "left_thumb",
-    "right_thumb",
-    "left_hip",
-    "right_hip",
-    "left_knee",
-    "right_knee",
-    "left_ankle",
-    "right_ankle",
-    "left_heel",
-    "right_heel",
-    "left_foot_index",
-    "right_foot_index",
-]
-
-
-class ConfidenceInputDialog(tk.simpledialog.Dialog):
-    def body(self, master):
-        tk.Label(master, text="Enter minimum detection confidence (0.0 - 1.0):").grid(
-            row=0
-        )
-        tk.Label(master, text="Enter minimum tracking confidence (0.0 - 1.0):").grid(
-            row=1
-        )
-        tk.Label(master, text="Enter model complexity (0, 1, or 2):").grid(row=2)
-        tk.Label(master, text="Enable segmentation? (True/False):").grid(row=3)
-        tk.Label(master, text="Smooth segmentation? (True/False):").grid(row=4)
-        tk.Label(master, text="Static image mode? (True/False):").grid(row=5)
-        tk.Label(master, text="Apply temporal filtering? (True/False):").grid(row=6)
-        tk.Label(master, text="Estimate occluded landmarks? (True/False):").grid(row=7)
-
-        self.min_detection_entry = tk.Entry(master)
-        self.min_detection_entry.insert(0, "0.1")
-        self.min_tracking_entry = tk.Entry(master)
-        self.min_tracking_entry.insert(0, "0.1")
-        self.model_complexity_entry = tk.Entry(master)
-        self.model_complexity_entry.insert(0, "2")
-        self.enable_segmentation_entry = tk.Entry(master)
-        self.enable_segmentation_entry.insert(0, "False")
-        self.smooth_segmentation_entry = tk.Entry(master)
-        self.smooth_segmentation_entry.insert(0, "False")
-        self.static_image_mode_entry = tk.Entry(master)
-        self.static_image_mode_entry.insert(0, "False")
-        self.apply_filtering_entry = tk.Entry(master)
-        self.apply_filtering_entry.insert(0, "True")
-        self.estimate_occluded_entry = tk.Entry(master)
-        self.estimate_occluded_entry.insert(0, "True")
-
-        self.min_detection_entry.grid(row=0, column=1)
-        self.min_tracking_entry.grid(row=1, column=1)
-        self.model_complexity_entry.grid(row=2, column=1)
-        self.enable_segmentation_entry.grid(row=3, column=1)
-        self.smooth_segmentation_entry.grid(row=4, column=1)
-        self.static_image_mode_entry.grid(row=5, column=1)
-        self.apply_filtering_entry.grid(row=6, column=1)
-        self.estimate_occluded_entry.grid(row=7, column=1)
-
-        return self.min_detection_entry
-
-    def apply(self):
-        self.result = {
-            "min_detection_confidence": float(self.min_detection_entry.get()),
-            "min_tracking_confidence": float(self.min_tracking_entry.get()),
-            "model_complexity": int(self.model_complexity_entry.get()),
-            "enable_segmentation": self.enable_segmentation_entry.get().lower()
-            == "true",
-            "smooth_segmentation": self.smooth_segmentation_entry.get().lower()
-            == "true",
-            "static_image_mode": self.static_image_mode_entry.get().lower() == "true",
-            "apply_filtering": self.apply_filtering_entry.get().lower() == "true",
-            "estimate_occluded": self.estimate_occluded_entry.get().lower() == "true",
-        }
-
-
-def get_pose_config():
-    root = tk.Tk()
-    root.withdraw()
-    dialog = ConfidenceInputDialog(root, title="Pose Configuration")
-    if dialog.result:
-        return dialog.result
-    else:
-        messagebox.showerror("Error", "No values entered.")
-        return None
-
-
-def apply_temporal_filter(landmarks_history, window=5):
-    """Aplica filtro Savitzky-Golay para suavizar movimento dos landmarks"""
-    if len(landmarks_history) < window:
-        return landmarks_history[-1]
-
-    # Ensure window is odd
-    if window % 2 == 0:
-        window -= 1
-
-    filtered_landmarks = []
-    for i in range(len(landmarks_history[0])):
-        # Extract history for this landmark
-        landmark_data = [frame[i] for frame in landmarks_history]
-
-        # Filter each dimension separately
-        filtered_coords = []
-        for dim in range(3):  # x, y, z
-            values = [lm[dim] for lm in landmark_data if not np.isnan(lm[dim])]
-            if len(values) >= window:
-                try:
-                    filtered = savgol_filter(values, window, 2)
-                    filtered_coords.append(filtered[-1])
-                except:
-                    filtered_coords.append(landmark_data[-1][dim])
-            else:
-                filtered_coords.append(landmark_data[-1][dim])
-
-        filtered_landmarks.append(filtered_coords)
-
-    return filtered_landmarks
-
-
-def estimate_occluded_landmarks(landmarks, landmarks_history=None):
-    """Estimates occluded landmark positions based on anatomical constraints"""
-    estimated = landmarks.copy()
-
-    # Only proceed if we have some visible landmarks
-    if all(np.isnan(lm[0]) for lm in landmarks):
-        return landmarks
-
-    # 1. Bilateral symmetry rules
-    # If one side is visible but the other is not, use symmetry
-    pairs = [
-        (11, 12),  # shoulders
-        (13, 14),  # elbows
-        (15, 16),  # wrists
-        (23, 24),  # hips
-        (25, 26),  # knees
-        (27, 28),  # ankles
-    ]
-
-    for left_idx, right_idx in pairs:
-        left_visible = not np.isnan(landmarks[left_idx][0])
-        right_visible = not np.isnan(landmarks[right_idx][0])
-
-        if left_visible and not right_visible:
-            # Mirror symmetry in the X axis (inverting the center)
-            if not np.isnan(landmarks[0][0]):  # If the nose is visible
-                center_x = landmarks[0][0]
-                offset_x = landmarks[left_idx][0] - center_x
-                estimated[right_idx][0] = center_x - offset_x
-                estimated[right_idx][1] = landmarks[left_idx][1]
-                estimated[right_idx][2] = landmarks[left_idx][2]
-
-        elif right_visible and not left_visible:
-            # Same logic, but for the other side
-            if not np.isnan(landmarks[0][0]):
-                center_x = landmarks[0][0]
-                offset_x = landmarks[right_idx][0] - center_x
-                estimated[left_idx][0] = center_x - offset_x
-                estimated[left_idx][1] = landmarks[right_idx][1]
-                estimated[left_idx][2] = landmarks[right_idx][2]
-
-    # 2. Continuity rules for limbs
-    # If shoulder and wrist are visible but elbow is not, estimate elbow position
-    if (
-        not np.isnan(landmarks[11][0])
-        and not np.isnan(landmarks[15][0])
-        and np.isnan(landmarks[13][0])
-    ):
-        # Left elbow: simple interpolation between shoulder and wrist
-        estimated[13][0] = (landmarks[11][0] + landmarks[15][0]) / 2
-        estimated[13][1] = (landmarks[11][1] + landmarks[15][1]) / 2
-        estimated[13][2] = (landmarks[11][2] + landmarks[15][2]) / 2
-
-    if (
-        not np.isnan(landmarks[12][0])
-        and not np.isnan(landmarks[16][0])
-        and np.isnan(landmarks[14][0])
-    ):
-        # Right elbow: simple interpolation
-        estimated[14][0] = (landmarks[12][0] + landmarks[16][0]) / 2
-        estimated[14][1] = (landmarks[12][1] + landmarks[16][1]) / 2
-        estimated[14][2] = (landmarks[12][2] + landmarks[16][2]) / 2
-
-    # 3. Ustory if avihetry if aailabe
-    if landmarks_history and len(landmarks_history) > 0:
-        for i, landmark in enumerate(estimated):
-            if np.isnan(landmark[0]):
-                # Search for the last valid value in the history
-                for past_frame in reversed(landmarks_history):
-                    if not np.isnan(past_frame[i][0]):
-                        estimated[i] = past_frame[i]
-                        break
-
-    return estimated
-
-
-def process_video(video_path, output_dir, pose_config):
-    """
-    Process a video file using MediaPipe Pose estimation.
-    """
-    print(f"Processing video: {video_path}")
-    start_time = time.time()
-
-    # Initial configuration
-    cap = cv2.VideoCapture(str(video_path))
-    if not cap.isOpened():
-        print(f"Failed to open video: {video_path}")
-        return
-
-    width = int(cap.get(cv2.CAP_PROP_FRAME_WIDTH))
-    height = int(cap.get(cv2.CAP_PROP_FRAME_HEIGHT))
-    fps = cap.get(cv2.CAP_PROP_FPS)
-    total_frames = int(cap.get(cv2.CAP_PROP_FRAME_COUNT))
-
-    # Prepare directories and output files
-    output_dir.mkdir(parents=True, exist_ok=True)
-    output_video_path = output_dir / f"{video_path.stem}_mp.mp4"
-    output_file_path = output_dir / f"{video_path.stem}_mp_norm.csv"
-    output_pixel_file_path = output_dir / f"{video_path.stem}_mp_pixel.csv"
-
-    # Initialize MediaPipe
-<<<<<<< HEAD
-    if use_gpu:
-        # Com GPU - configuração específica para MediaPipe com aceleração de GPU
-        pose = mp.solutions.pose.Pose(
-            static_image_mode=pose_config["static_image_mode"],
-            min_detection_confidence=pose_config["min_detection_confidence"],
-            min_tracking_confidence=pose_config["min_tracking_confidence"],
-            model_complexity=pose_config["model_complexity"],
-            enable_segmentation=pose_config["enable_segmentation"],
-            smooth_segmentation=pose_config["smooth_segmentation"],
-            smooth_landmarks=True,
-        )
-        print("MediaPipe inicializado com suporte a GPU!")
-    else:
-        # Sem GPU - configuração padrão
-        pose = mp.solutions.pose.Pose(
-            static_image_mode=pose_config["static_image_mode"],
-            min_detection_confidence=pose_config["min_detection_confidence"],
-            min_tracking_confidence=pose_config["min_tracking_confidence"],
-            model_complexity=pose_config["model_complexity"],
-            enable_segmentation=pose_config["enable_segmentation"],
-            smooth_segmentation=pose_config["smooth_segmentation"],
-            smooth_landmarks=True,
-        )
-        print("MediaPipe inicializado com CPU")
-=======
-    pose = mp.solutions.pose.Pose(
-        static_image_mode=pose_config["static_image_mode"],
-        min_detection_confidence=pose_config["min_detection_confidence"],
-        min_tracking_confidence=pose_config["min_tracking_confidence"],
-        model_complexity=pose_config["model_complexity"],
-        enable_segmentation=pose_config["enable_segmentation"],
-        smooth_segmentation=pose_config["smooth_segmentation"],
-        smooth_landmarks=True,
-    )
->>>>>>> 26be20a2
-
-    # Prepare headers for CSV
-    headers = ["frame_index"] + [
-        f"{name}_x,{name}_y,{name}_z" for name in landmark_names
-    ]
-
-    # Lists to store landmarks
-    normalized_landmarks_list = []
-    pixel_landmarks_list = []
-    frames_with_missing_data = []
-    landmarks_history = deque(maxlen=10)
-
-    print(f"\nStep 1/2: Processing landmarks (total frames: {total_frames})")
-
-    # Step 1: Process the video and generate the CSVs
-    frame_count = 0
-    while cap.isOpened():
-        success, frame = cap.read()
-        if not success:
-            break
-
-        # Show progress
-        if frame_count % 30 == 0:
-            progress = (frame_count / total_frames) * 100
-            print(
-                f"\rProcessando frame {frame_count}/{total_frames} ({progress:.1f}%)",
-                end="",
-            )
-
-        # Process frame with MediaPipe
-        results = pose.process(cv2.cvtColor(frame, cv2.COLOR_BGR2RGB))
-
-        if results.pose_landmarks:
-            landmarks = [
-                [landmark.x, landmark.y, landmark.z]
-                for landmark in results.pose_landmarks.landmark
-            ]
-
-            # Estimate occluded landmarks
-            if pose_config.get("estimate_occluded", False):
-                landmarks = estimate_occluded_landmarks(
-                    landmarks, list(landmarks_history)
-                )
-
-            # Add to history
-            landmarks_history.append(landmarks)
-
-            # Apply temporal filtering
-            if pose_config.get("apply_filtering", False) and len(landmarks_history) > 3:
-                landmarks = apply_temporal_filter(list(landmarks_history))
-
-            # Save processed landmarks
-            normalized_landmarks_list.append(landmarks)
-
-            pixel_landmarks = [
-                [int(landmark[0] * width), int(landmark[1] * height), landmark[2]]
-                for landmark in landmarks
-            ]
-            pixel_landmarks_list.append(pixel_landmarks)
-        else:
-            # Insert NaN for frames without detection
-            num_landmarks = len(landmark_names)
-            nan_landmarks = [[np.nan, np.nan, np.nan] for _ in range(num_landmarks)]
-            normalized_landmarks_list.append(nan_landmarks)
-            pixel_landmarks_list.append(nan_landmarks)
-            frames_with_missing_data.append(frame_count)
-
-        frame_count += 1
-
-    # Close resources from first step
-    cap.release()
-    pose.close()
-    cv2.destroyAllWindows()
-
-    # Save CSVs with processed landmarks
-    with open(output_file_path, "w") as f_norm, open(
-        output_pixel_file_path, "w"
-    ) as f_pixel:
-        f_norm.write(",".join(headers) + "\n")
-        f_pixel.write(",".join(headers) + "\n")
-
-        for frame_idx in range(len(normalized_landmarks_list)):
-            landmarks_norm = normalized_landmarks_list[frame_idx]
-            landmarks_pixel = pixel_landmarks_list[frame_idx]
-
-            flat_landmarks_norm = [
-                coord for landmark in landmarks_norm for coord in landmark
-            ]
-            flat_landmarks_pixel = [
-                coord for landmark in landmarks_pixel for coord in landmark
-            ]
-
-            landmarks_norm_str = ",".join(
-                "NaN" if np.isnan(value) else f"{value:.6f}"
-                for value in flat_landmarks_norm
-            )
-            landmarks_pixel_str = ",".join(
-                "NaN" if np.isnan(value) else str(value)
-                for value in flat_landmarks_pixel
-            )
-
-            f_norm.write(f"{frame_idx}," + landmarks_norm_str + "\n")
-            f_pixel.write(f"{frame_idx}," + landmarks_pixel_str + "\n")
-
-    print(f"\n\nStep 2/2: Generating video with processed landmarks")
-
-    # Step 2: Generate the video using the processed landmarks
-    cap = cv2.VideoCapture(str(video_path))
-    fourcc = cv2.VideoWriter_fourcc(*"mp4v")
-    out = cv2.VideoWriter(str(output_video_path), fourcc, fps, (width, height))
-
-    mp_drawing = mp.solutions.drawing_utils
-    mp_pose = mp.solutions.pose
-
-    drawing_spec = mp_drawing.DrawingSpec(
-        color=(0, 255, 0), thickness=2, circle_radius=2
-    )
-    connection_spec = mp_drawing.DrawingSpec(color=(255, 0, 0), thickness=2)
-
-    frame_idx = 0
-    while cap.isOpened():
-        success, frame = cap.read()
-        if not success:
-            break
-
-        if frame_idx % 30 == 0:
-            progress = (frame_idx / total_frames) * 100
-            print(
-                f"\rGerando vídeo {frame_idx}/{total_frames} ({progress:.1f}%)", end=""
-            )
-
-        # Get processed landmarks for this frame
-        if frame_idx < len(pixel_landmarks_list):
-            landmarks_px = pixel_landmarks_list[frame_idx]
-
-            # Draw landmarks using processed data
-            if not all(np.isnan(lm[0]) for lm in landmarks_px):
-                # Create a PoseLandmarkList object for drawing
-                landmark_proto = landmark_pb2.NormalizedLandmarkList()
-
-                for i, lm in enumerate(landmarks_px):
-                    landmark = landmark_proto.landmark.add()
-                    landmark.x = lm[0] / width  # Normalize to 0-1
-                    landmark.y = lm[1] / height  # Normalize to 0-1
-                    landmark.z = lm[2] if not np.isnan(lm[2]) else 0
-                    landmark.visibility = (
-                        1.0  # Maximum visibility for all processed points
-                    )
-
-                # Draw landmarks
-                mp_drawing.draw_landmarks(
-                    frame,
-                    landmark_proto,
-                    mp_pose.POSE_CONNECTIONS,
-                    landmark_drawing_spec=drawing_spec,
-                    connection_drawing_spec=connection_spec,
-                )
-
-        out.write(frame)
-        frame_idx += 1
-
-    # Close resources
-    cap.release()
-    out.release()
-
-    # Create log
-    end_time = time.time()
-    execution_time = end_time - start_time
-
-    log_info_path = output_dir / "log_info.txt"
-    with open(log_info_path, "w") as log_file:
-        log_file.write(f"Video Path: {video_path}\n")
-        log_file.write(f"Output Video Path: {output_video_path}\n")
-        log_file.write(f"Resolution: {width}x{height}\n")
-        log_file.write(f"FPS: {fps}\n")
-        log_file.write(f"Total Frames: {frame_count}\n")
-        log_file.write(f"Execution Time: {execution_time} seconds\n")
-        log_file.write(f"MediaPipe Pose Configuration: {pose_config}\n")
-        if frames_with_missing_data:
-            log_file.write(
-                f"Frames with missing data: {len(frames_with_missing_data)}\n"
-            )
-        else:
-            log_file.write("No frames with missing data.\n")
-
-    print(f"\nCompleted processing {video_path.name}")
-    print(f"Output saved to: {output_dir}")
-    print(f"Processing time: {execution_time:.2f} seconds\n")
-
-
-def process_videos_in_directory():
-    print(f"Running script: {Path(__file__).name}")
-    print(f"Script directory: {Path(__file__).parent.resolve()}")
-
-    root = tk.Tk()
-    root.withdraw()
-
-    input_dir = filedialog.askdirectory(
-        title="Select the input directory containing videos"
-    )
-    if not input_dir:
-        messagebox.showerror("Error", "No input directory selected.")
-        return
-
-    output_base = filedialog.askdirectory(title="Select the base output directory")
-    if not output_base:
-        messagebox.showerror("Error", "No output directory selected.")
-        return
-
-    pose_config = get_pose_config()
-    if not pose_config:
-        return
-
-    timestamp = datetime.datetime.now().strftime("%Y%m%d_%H%M%S")
-    output_base = Path(output_base) / f"mediapipe_{timestamp}"
-    output_base.mkdir(parents=True, exist_ok=True)
-
-    input_dir = Path(input_dir)
-    video_files = list(input_dir.glob("*.*"))
-    video_files = [
-        f for f in video_files if f.suffix.lower() in [".mp4", ".avi", ".mov"]
-    ]
-
-    print(f"\nFound {len(video_files)} videos to process")
-
-    for i, video_file in enumerate(video_files, 1):
-        print(f"\nProcessing video {i}/{len(video_files)}: {video_file.name}")
-        output_dir = output_base / video_file.stem
-        output_dir.mkdir(parents=True, exist_ok=True)
-        process_video(video_file, output_dir, pose_config)
-        
-        # Liberar memória explicitamente
-        import gc
-        gc.collect()
-        # Pequena pausa para permitir liberação completa
-        time.sleep(1)
-
-
-if __name__ == "__main__":
-    process_videos_in_directory()
-
-# Função para verificar se o TensorFlow está instalado e suporta GPU
-def check_tensorflow_gpu():
-    # Verificar se TensorFlow está instalado
-    if importlib.util.find_spec("tensorflow") is None:
-        print("TensorFlow não está instalado. Usando MediaPipe com CPU.")
-        return False
-    
-    try:
-        import tensorflow as tf
-        # Verificar versão do TensorFlow
-        print(f"TensorFlow versão: {tf.__version__}")
-        
-        # Verificar GPUs disponíveis
-        gpus = tf.config.list_physical_devices('GPU')
-        if not gpus:
-            print("Nenhuma GPU encontrada. Usando MediaPipe com CPU.")
-            return False
-        
-        print(f"GPUs disponíveis: {len(gpus)}")
-        for gpu in gpus:
-            print(f"  {gpu.name}")
-        
-        # Configurar memória da GPU
-        for gpu in gpus:
-            try:
-                tf.config.experimental.set_memory_growth(gpu, True)
-            except RuntimeError as e:
-                print(f"Erro ao configurar memória da GPU: {e}")
-        
-        return True
-    except Exception as e:
-        print(f"Erro ao verificar GPU com TensorFlow: {e}")
-        return False
-
-# Função para verificar se CUDA está disponível
-def check_cuda_available():
-    try:
-        # Verificar se OpenCV foi compilado com CUDA
-        cv_cuda = cv2.cuda.getCudaEnabledDeviceCount() > 0
-        
-        # Em Linux, também podemos verificar com o comando nvidia-smi
-        if platform.system() == "Linux":
-            try:
-                nvidia_smi = subprocess.run(
-                    ["nvidia-smi"], 
-                    stdout=subprocess.PIPE, 
-                    stderr=subprocess.PIPE,
-                    timeout=3
-                )
-                nvidia_available = nvidia_smi.returncode == 0
-            except:
-                nvidia_available = False
-            
-            if nvidia_available:
-                # Executar nvidia-smi para obter informações sobre as GPUs
-                try:
-                    gpu_info = subprocess.run(
-                        ["nvidia-smi", "--query-gpu=name,memory.total,memory.free", "--format=csv"],
-                        stdout=subprocess.PIPE,
-                        timeout=3
-                    )
-                    print("Informações da GPU NVIDIA:")
-                    print(gpu_info.stdout.decode("utf-8"))
-                except:
-                    pass
-        else:
-            nvidia_available = False
-            
-        return cv_cuda or nvidia_available
-    except Exception as e:
-        print(f"Erro ao verificar CUDA: {e}")
-        return False
-
-# Verificar suporte a GPU e configurar ambiente
-use_gpu = False
-if check_cuda_available():
-    print("CUDA está disponível no sistema")
-    if check_tensorflow_gpu():
-        print("MediaPipe será executado com aceleração GPU")
-        os.environ["CUDA_VISIBLE_DEVICES"] = "0"
-        os.environ["TF_FORCE_GPU_ALLOW_GROWTH"] = "true"
-        use_gpu = True
-    else:
-        print("CUDA está disponível, mas TensorFlow não suporta GPU. Usando CPU.")
-else:
-    print("CUDA não está disponível. MediaPipe será executado com CPU.")
+"""
+Script: markerless_2D_analysis.py
+Author: Prof. Dr. Paulo Santiago
+Version: 0.2.1
+Last Updated: January 15, 2025
+
+Description:
+This script performs batch processing of videos for 2D pose estimation using
+MediaPipe's Pose model. It processes videos from a specified input directory,
+overlays pose landmarks on each video frame, and exports both normalized and
+pixel-based landmark coordinates to CSV files.
+
+The user can configure key MediaPipe parameters via a graphical interface,
+including detection confidence, tracking confidence, model complexity, and
+whether to enable segmentation and smooth segmentation. The default settings
+prioritize the highest detection accuracy and tracking precision, which may
+increase computational cost.
+
+New Features:
+- Default values for MediaPipe parameters are set to maximize detection and
+  tracking accuracy:
+    - `min_detection_confidence=1.0`
+    - `min_tracking_confidence=1.0`
+    - `model_complexity=2` (maximum complexity)
+    - `enable_segmentation=False` (segmentation activated)
+    - `smooth_segmentation=False` (smooth segmentation enabled)
+- User input dialog allows fine-tuning these values if desired.
+
+Usage:
+- Run the script to open a graphical interface for selecting the input directory
+  containing video files (.mp4, .avi, .mov), the output directory, and for
+  specifying the MediaPipe configuration parameters.
+- The script processes each video, generating an output video with overlaid pose
+  landmarks, and CSV files containing both normalized and pixel-based landmark
+  coordinates.
+
+How to Execute:
+1. Ensure you have all dependencies installed:
+   - Install OpenCV: `pip install opencv-python`
+   - Install MediaPipe: `pip install mediapipe`
+   - Tkinter is usually bundled with Python installations.
+2. Open a terminal and navigate to the directory where `markerless_2D_analysis.py` is located.
+3. Run the script using Python:
+
+   python markerless_2D_analysis.py
+
+4. Follow the graphical interface prompts:
+   - Select the input directory with videos (.mp4, .avi, .mov).
+   - Select the base output directory for processed videos and CSVs.
+   - Configure the MediaPipe parameters (or leave them as default for maximum accuracy).
+5. The script will process the videos and save the outputs in the specified output directory.
+
+Requirements:
+- Python 3.11.9
+- OpenCV (`pip install opencv-python`)
+- MediaPipe (`pip install mediapipe`)
+- Tkinter (usually included with Python installations)
+- Pillow (if using image manipulation: `pip install Pillow`)
+
+Output:
+The following files are generated for each processed video:
+1. Processed Video (`*_mp.mp4`):
+   The video with the 2D pose landmarks overlaid on the original frames.
+2. Normalized Landmark CSV (`*_mp_norm.csv`):
+   A CSV file containing the landmark coordinates normalized to a scale between 0 and 1
+   for each frame. These coordinates represent the relative positions of landmarks in the video.
+3. Pixel Landmark CSV (`*_mp_pixel.csv`):
+   A CSV file containing the landmark coordinates in pixel format. The x and y coordinates
+   are scaled to the video's resolution, representing the exact pixel positions of the landmarks.
+4. Log File (`log_info.txt`):
+   A log file containing video metadata and processing information, such as resolution, frame rate,
+   total number of frames, codec used, and the MediaPipe Pose configuration used in the processing.
+
+License:
+This program is free software: you can redistribute it and/or modify it under the terms of
+the GNU General Public License as published by the Free Software Foundation, either version 3
+of the License, or (at your option) any later version.
+
+This program is distributed in the hope that it will be useful, but WITHOUT ANY WARRANTY;
+without even the implied warranty of MERCHANTABILITY or FITNESS FOR A PARTICULAR PURPOSE.
+See the GNU General Public License for more details.
+
+You should have received a copy of the GNU GPLv3 (General Public License Version 3) along with this program.
+If not, see <https://www.gnu.org/licenses/>.
+"""
+
+import cv2
+import mediapipe as mp
+import os
+import time
+import datetime
+import tkinter as tk
+from tkinter import filedialog, messagebox
+from pathlib import Path
+import platform
+import numpy as np  # Added to work with NaN
+from collections import deque
+from scipy.signal import savgol_filter
+import copy
+from mediapipe.framework.formats import landmark_pb2
+
+landmark_names = [
+    "nose",
+    "left_eye_inner",
+    "left_eye",
+    "left_eye_outer",
+    "right_eye_inner",
+    "right_eye",
+    "right_eye_outer",
+    "left_ear",
+    "right_ear",
+    "mouth_left",
+    "mouth_right",
+    "left_shoulder",
+    "right_shoulder",
+    "left_elbow",
+    "right_elbow",
+    "left_wrist",
+    "right_wrist",
+    "left_pinky",
+    "right_pinky",
+    "left_index",
+    "right_index",
+    "left_thumb",
+    "right_thumb",
+    "left_hip",
+    "right_hip",
+    "left_knee",
+    "right_knee",
+    "left_ankle",
+    "right_ankle",
+    "left_heel",
+    "right_heel",
+    "left_foot_index",
+    "right_foot_index",
+]
+
+
+class ConfidenceInputDialog(tk.simpledialog.Dialog):
+    def body(self, master):
+        tk.Label(master, text="Enter minimum detection confidence (0.0 - 1.0):").grid(
+            row=0
+        )
+        tk.Label(master, text="Enter minimum tracking confidence (0.0 - 1.0):").grid(
+            row=1
+        )
+        tk.Label(master, text="Enter model complexity (0, 1, or 2):").grid(row=2)
+        tk.Label(master, text="Enable segmentation? (True/False):").grid(row=3)
+        tk.Label(master, text="Smooth segmentation? (True/False):").grid(row=4)
+        tk.Label(master, text="Static image mode? (True/False):").grid(row=5)
+        tk.Label(master, text="Apply temporal filtering? (True/False):").grid(row=6)
+        tk.Label(master, text="Estimate occluded landmarks? (True/False):").grid(row=7)
+
+        self.min_detection_entry = tk.Entry(master)
+        self.min_detection_entry.insert(0, "0.1")
+        self.min_tracking_entry = tk.Entry(master)
+        self.min_tracking_entry.insert(0, "0.1")
+        self.model_complexity_entry = tk.Entry(master)
+        self.model_complexity_entry.insert(0, "2")
+        self.enable_segmentation_entry = tk.Entry(master)
+        self.enable_segmentation_entry.insert(0, "False")
+        self.smooth_segmentation_entry = tk.Entry(master)
+        self.smooth_segmentation_entry.insert(0, "False")
+        self.static_image_mode_entry = tk.Entry(master)
+        self.static_image_mode_entry.insert(0, "False")
+        self.apply_filtering_entry = tk.Entry(master)
+        self.apply_filtering_entry.insert(0, "True")
+        self.estimate_occluded_entry = tk.Entry(master)
+        self.estimate_occluded_entry.insert(0, "True")
+
+        self.min_detection_entry.grid(row=0, column=1)
+        self.min_tracking_entry.grid(row=1, column=1)
+        self.model_complexity_entry.grid(row=2, column=1)
+        self.enable_segmentation_entry.grid(row=3, column=1)
+        self.smooth_segmentation_entry.grid(row=4, column=1)
+        self.static_image_mode_entry.grid(row=5, column=1)
+        self.apply_filtering_entry.grid(row=6, column=1)
+        self.estimate_occluded_entry.grid(row=7, column=1)
+
+        return self.min_detection_entry
+
+    def apply(self):
+        self.result = {
+            "min_detection_confidence": float(self.min_detection_entry.get()),
+            "min_tracking_confidence": float(self.min_tracking_entry.get()),
+            "model_complexity": int(self.model_complexity_entry.get()),
+            "enable_segmentation": self.enable_segmentation_entry.get().lower()
+            == "true",
+            "smooth_segmentation": self.smooth_segmentation_entry.get().lower()
+            == "true",
+            "static_image_mode": self.static_image_mode_entry.get().lower() == "true",
+            "apply_filtering": self.apply_filtering_entry.get().lower() == "true",
+            "estimate_occluded": self.estimate_occluded_entry.get().lower() == "true",
+        }
+
+
+def get_pose_config():
+    root = tk.Tk()
+    root.withdraw()
+    dialog = ConfidenceInputDialog(root, title="Pose Configuration")
+    if dialog.result:
+        return dialog.result
+    else:
+        messagebox.showerror("Error", "No values entered.")
+        return None
+
+
+def apply_temporal_filter(landmarks_history, window=5):
+    """Aplica filtro Savitzky-Golay para suavizar movimento dos landmarks"""
+    if len(landmarks_history) < window:
+        return landmarks_history[-1]
+
+    # Ensure window is odd
+    if window % 2 == 0:
+        window -= 1
+
+    filtered_landmarks = []
+    for i in range(len(landmarks_history[0])):
+        # Extract history for this landmark
+        landmark_data = [frame[i] for frame in landmarks_history]
+
+        # Filter each dimension separately
+        filtered_coords = []
+        for dim in range(3):  # x, y, z
+            values = [lm[dim] for lm in landmark_data if not np.isnan(lm[dim])]
+            if len(values) >= window:
+                try:
+                    filtered = savgol_filter(values, window, 2)
+                    filtered_coords.append(filtered[-1])
+                except:
+                    filtered_coords.append(landmark_data[-1][dim])
+            else:
+                filtered_coords.append(landmark_data[-1][dim])
+
+        filtered_landmarks.append(filtered_coords)
+
+    return filtered_landmarks
+
+
+def estimate_occluded_landmarks(landmarks, landmarks_history=None):
+    """Estimates occluded landmark positions based on anatomical constraints"""
+    estimated = landmarks.copy()
+
+    # Only proceed if we have some visible landmarks
+    if all(np.isnan(lm[0]) for lm in landmarks):
+        return landmarks
+
+    # 1. Bilateral symmetry rules
+    # If one side is visible but the other is not, use symmetry
+    pairs = [
+        (11, 12),  # shoulders
+        (13, 14),  # elbows
+        (15, 16),  # wrists
+        (23, 24),  # hips
+        (25, 26),  # knees
+        (27, 28),  # ankles
+    ]
+
+    for left_idx, right_idx in pairs:
+        left_visible = not np.isnan(landmarks[left_idx][0])
+        right_visible = not np.isnan(landmarks[right_idx][0])
+
+        if left_visible and not right_visible:
+            # Mirror symmetry in the X axis (inverting the center)
+            if not np.isnan(landmarks[0][0]):  # If the nose is visible
+                center_x = landmarks[0][0]
+                offset_x = landmarks[left_idx][0] - center_x
+                estimated[right_idx][0] = center_x - offset_x
+                estimated[right_idx][1] = landmarks[left_idx][1]
+                estimated[right_idx][2] = landmarks[left_idx][2]
+
+        elif right_visible and not left_visible:
+            # Same logic, but for the other side
+            if not np.isnan(landmarks[0][0]):
+                center_x = landmarks[0][0]
+                offset_x = landmarks[right_idx][0] - center_x
+                estimated[left_idx][0] = center_x - offset_x
+                estimated[left_idx][1] = landmarks[right_idx][1]
+                estimated[left_idx][2] = landmarks[right_idx][2]
+
+    # 2. Continuity rules for limbs
+    # If shoulder and wrist are visible but elbow is not, estimate elbow position
+    if (
+        not np.isnan(landmarks[11][0])
+        and not np.isnan(landmarks[15][0])
+        and np.isnan(landmarks[13][0])
+    ):
+        # Left elbow: simple interpolation between shoulder and wrist
+        estimated[13][0] = (landmarks[11][0] + landmarks[15][0]) / 2
+        estimated[13][1] = (landmarks[11][1] + landmarks[15][1]) / 2
+        estimated[13][2] = (landmarks[11][2] + landmarks[15][2]) / 2
+
+    if (
+        not np.isnan(landmarks[12][0])
+        and not np.isnan(landmarks[16][0])
+        and np.isnan(landmarks[14][0])
+    ):
+        # Right elbow: simple interpolation
+        estimated[14][0] = (landmarks[12][0] + landmarks[16][0]) / 2
+        estimated[14][1] = (landmarks[12][1] + landmarks[16][1]) / 2
+        estimated[14][2] = (landmarks[12][2] + landmarks[16][2]) / 2
+
+    # 3. Ustory if avihetry if aailabe
+    if landmarks_history and len(landmarks_history) > 0:
+        for i, landmark in enumerate(estimated):
+            if np.isnan(landmark[0]):
+                # Search for the last valid value in the history
+                for past_frame in reversed(landmarks_history):
+                    if not np.isnan(past_frame[i][0]):
+                        estimated[i] = past_frame[i]
+                        break
+
+    return estimated
+
+
+def process_video(video_path, output_dir, pose_config):
+    """
+    Process a video file using MediaPipe Pose estimation.
+    """
+    print(f"Processing video: {video_path}")
+    start_time = time.time()
+
+    # Initial configuration
+    cap = cv2.VideoCapture(str(video_path))
+    if not cap.isOpened():
+        print(f"Failed to open video: {video_path}")
+        return
+
+    width = int(cap.get(cv2.CAP_PROP_FRAME_WIDTH))
+    height = int(cap.get(cv2.CAP_PROP_FRAME_HEIGHT))
+    fps = cap.get(cv2.CAP_PROP_FPS)
+    total_frames = int(cap.get(cv2.CAP_PROP_FRAME_COUNT))
+
+    # Prepare directories and output files
+    output_dir.mkdir(parents=True, exist_ok=True)
+    output_video_path = output_dir / f"{video_path.stem}_mp.mp4"
+    output_file_path = output_dir / f"{video_path.stem}_mp_norm.csv"
+    output_pixel_file_path = output_dir / f"{video_path.stem}_mp_pixel.csv"
+
+    # Initialize MediaPipe
+    pose = mp.solutions.pose.Pose(
+        static_image_mode=pose_config["static_image_mode"],
+        min_detection_confidence=pose_config["min_detection_confidence"],
+        min_tracking_confidence=pose_config["min_tracking_confidence"],
+        model_complexity=pose_config["model_complexity"],
+        enable_segmentation=pose_config["enable_segmentation"],
+        smooth_segmentation=pose_config["smooth_segmentation"],
+        smooth_landmarks=True,
+    )
+
+    # Prepare headers for CSV
+    headers = ["frame_index"] + [
+        f"{name}_x,{name}_y,{name}_z" for name in landmark_names
+    ]
+
+    # Lists to store landmarks
+    normalized_landmarks_list = []
+    pixel_landmarks_list = []
+    frames_with_missing_data = []
+    landmarks_history = deque(maxlen=10)
+
+    print(f"\nStep 1/2: Processing landmarks (total frames: {total_frames})")
+
+    # Step 1: Process the video and generate the CSVs
+    frame_count = 0
+    while cap.isOpened():
+        success, frame = cap.read()
+        if not success:
+            break
+
+        # Show progress
+        if frame_count % 30 == 0:
+            progress = (frame_count / total_frames) * 100
+            print(
+                f"\rProcessando frame {frame_count}/{total_frames} ({progress:.1f}%)",
+                end="",
+            )
+
+        # Process frame with MediaPipe
+        results = pose.process(cv2.cvtColor(frame, cv2.COLOR_BGR2RGB))
+
+        if results.pose_landmarks:
+            landmarks = [
+                [landmark.x, landmark.y, landmark.z]
+                for landmark in results.pose_landmarks.landmark
+            ]
+
+            # Estimate occluded landmarks
+            if pose_config.get("estimate_occluded", False):
+                landmarks = estimate_occluded_landmarks(
+                    landmarks, list(landmarks_history)
+                )
+
+            # Add to history
+            landmarks_history.append(landmarks)
+
+            # Apply temporal filtering
+            if pose_config.get("apply_filtering", False) and len(landmarks_history) > 3:
+                landmarks = apply_temporal_filter(list(landmarks_history))
+
+            # Save processed landmarks
+            normalized_landmarks_list.append(landmarks)
+
+            pixel_landmarks = [
+                [int(landmark[0] * width), int(landmark[1] * height), landmark[2]]
+                for landmark in landmarks
+            ]
+            pixel_landmarks_list.append(pixel_landmarks)
+        else:
+            # Insert NaN for frames without detection
+            num_landmarks = len(landmark_names)
+            nan_landmarks = [[np.nan, np.nan, np.nan] for _ in range(num_landmarks)]
+            normalized_landmarks_list.append(nan_landmarks)
+            pixel_landmarks_list.append(nan_landmarks)
+            frames_with_missing_data.append(frame_count)
+
+        frame_count += 1
+
+    # Close resources from first step
+    cap.release()
+    pose.close()
+    cv2.destroyAllWindows()
+
+    # Save CSVs with processed landmarks
+    with open(output_file_path, "w") as f_norm, open(
+        output_pixel_file_path, "w"
+    ) as f_pixel:
+        f_norm.write(",".join(headers) + "\n")
+        f_pixel.write(",".join(headers) + "\n")
+
+        for frame_idx in range(len(normalized_landmarks_list)):
+            landmarks_norm = normalized_landmarks_list[frame_idx]
+            landmarks_pixel = pixel_landmarks_list[frame_idx]
+
+            flat_landmarks_norm = [
+                coord for landmark in landmarks_norm for coord in landmark
+            ]
+            flat_landmarks_pixel = [
+                coord for landmark in landmarks_pixel for coord in landmark
+            ]
+
+            landmarks_norm_str = ",".join(
+                "NaN" if np.isnan(value) else f"{value:.6f}"
+                for value in flat_landmarks_norm
+            )
+            landmarks_pixel_str = ",".join(
+                "NaN" if np.isnan(value) else str(value)
+                for value in flat_landmarks_pixel
+            )
+
+            f_norm.write(f"{frame_idx}," + landmarks_norm_str + "\n")
+            f_pixel.write(f"{frame_idx}," + landmarks_pixel_str + "\n")
+
+    print(f"\n\nStep 2/2: Generating video with processed landmarks")
+
+    # Step 2: Generate the video using the processed landmarks
+    cap = cv2.VideoCapture(str(video_path))
+    fourcc = cv2.VideoWriter_fourcc(*"mp4v")
+    out = cv2.VideoWriter(str(output_video_path), fourcc, fps, (width, height))
+
+    mp_drawing = mp.solutions.drawing_utils
+    mp_pose = mp.solutions.pose
+
+    drawing_spec = mp_drawing.DrawingSpec(
+        color=(0, 255, 0), thickness=2, circle_radius=2
+    )
+    connection_spec = mp_drawing.DrawingSpec(color=(255, 0, 0), thickness=2)
+
+    frame_idx = 0
+    while cap.isOpened():
+        success, frame = cap.read()
+        if not success:
+            break
+
+        if frame_idx % 30 == 0:
+            progress = (frame_idx / total_frames) * 100
+            print(
+                f"\rGerando vídeo {frame_idx}/{total_frames} ({progress:.1f}%)", end=""
+            )
+
+        # Get processed landmarks for this frame
+        if frame_idx < len(pixel_landmarks_list):
+            landmarks_px = pixel_landmarks_list[frame_idx]
+
+            # Draw landmarks using processed data
+            if not all(np.isnan(lm[0]) for lm in landmarks_px):
+                # Create a PoseLandmarkList object for drawing
+                landmark_proto = landmark_pb2.NormalizedLandmarkList()
+
+                for i, lm in enumerate(landmarks_px):
+                    landmark = landmark_proto.landmark.add()
+                    landmark.x = lm[0] / width  # Normalize to 0-1
+                    landmark.y = lm[1] / height  # Normalize to 0-1
+                    landmark.z = lm[2] if not np.isnan(lm[2]) else 0
+                    landmark.visibility = (
+                        1.0  # Maximum visibility for all processed points
+                    )
+
+                # Draw landmarks
+                mp_drawing.draw_landmarks(
+                    frame,
+                    landmark_proto,
+                    mp_pose.POSE_CONNECTIONS,
+                    landmark_drawing_spec=drawing_spec,
+                    connection_drawing_spec=connection_spec,
+                )
+
+        out.write(frame)
+        frame_idx += 1
+
+    # Close resources
+    cap.release()
+    out.release()
+
+    # Create log
+    end_time = time.time()
+    execution_time = end_time - start_time
+
+    log_info_path = output_dir / "log_info.txt"
+    with open(log_info_path, "w") as log_file:
+        log_file.write(f"Video Path: {video_path}\n")
+        log_file.write(f"Output Video Path: {output_video_path}\n")
+        log_file.write(f"Resolution: {width}x{height}\n")
+        log_file.write(f"FPS: {fps}\n")
+        log_file.write(f"Total Frames: {frame_count}\n")
+        log_file.write(f"Execution Time: {execution_time} seconds\n")
+        log_file.write(f"MediaPipe Pose Configuration: {pose_config}\n")
+        if frames_with_missing_data:
+            log_file.write(
+                f"Frames with missing data: {len(frames_with_missing_data)}\n"
+            )
+        else:
+            log_file.write("No frames with missing data.\n")
+
+    print(f"\nCompleted processing {video_path.name}")
+    print(f"Output saved to: {output_dir}")
+    print(f"Processing time: {execution_time:.2f} seconds\n")
+
+
+def process_videos_in_directory():
+    print(f"Running script: {Path(__file__).name}")
+    print(f"Script directory: {Path(__file__).parent.resolve()}")
+
+    root = tk.Tk()
+    root.withdraw()
+
+    input_dir = filedialog.askdirectory(
+        title="Select the input directory containing videos"
+    )
+    if not input_dir:
+        messagebox.showerror("Error", "No input directory selected.")
+        return
+
+    output_base = filedialog.askdirectory(title="Select the base output directory")
+    if not output_base:
+        messagebox.showerror("Error", "No output directory selected.")
+        return
+
+    pose_config = get_pose_config()
+    if not pose_config:
+        return
+
+    timestamp = datetime.datetime.now().strftime("%Y%m%d_%H%M%S")
+    output_base = Path(output_base) / f"mediapipe_{timestamp}"
+    output_base.mkdir(parents=True, exist_ok=True)
+
+    input_dir = Path(input_dir)
+    video_files = list(input_dir.glob("*.*"))
+    video_files = [
+        f for f in video_files if f.suffix.lower() in [".mp4", ".avi", ".mov"]
+    ]
+
+    print(f"\nFound {len(video_files)} videos to process")
+
+    for i, video_file in enumerate(video_files, 1):
+        print(f"\nProcessing video {i}/{len(video_files)}: {video_file.name}")
+        output_dir = output_base / video_file.stem
+        output_dir.mkdir(parents=True, exist_ok=True)
+        process_video(video_file, output_dir, pose_config)
+        
+        # Liberar memória explicitamente
+        import gc
+        gc.collect()
+        # Pequena pausa para permitir liberação completa
+        time.sleep(1)
+
+
+if __name__ == "__main__":
+    process_videos_in_directory()