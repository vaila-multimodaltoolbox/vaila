--- conflicted
+++ resolved
@@ -7,10 +7,7 @@
 import matplotlib.pyplot as plt
 from scipy.signal import butter, filtfilt
 from sklearn.decomposition import PCA
-<<<<<<< HEAD
 from matplotlib.colors import LinearSegmentedColormap
-=======
->>>>>>> ea6fb06c
 from tkinter import (
     Tk,
     Toplevel,
@@ -45,14 +42,8 @@
     """Reads the full CSV file."""
     try:
         data = pd.read_csv(filename, delimiter=",")
-<<<<<<< HEAD
         # Multiply -1 all values in the first column
         # data.iloc[:, 0] = data.iloc[:, 0]
-=======
-        # multiply -1 all values in the first column
-        data.iloc[:, 0] = data.iloc[:, 0]
-
->>>>>>> ea6fb06c
         return data
     except Exception as e:
         raise Exception(f"Error reading the CSV file: {str(e)}")
@@ -140,13 +131,7 @@
     return selected_headers, selected_data
 
 
-<<<<<<< HEAD
 def analyze_data_2d(data, output_dir, file_name, fs, plate_width, plate_height, timestamp):
-=======
-def analyze_data_2d(
-    data, output_dir, file_name, fs, plate_width, plate_height, timestamp
-):
->>>>>>> ea6fb06c
     """Analyzes selected 2D data and saves results."""
     # Filter data
     data = butterworth_filter(data, cutoff=10, fs=fs)
@@ -155,7 +140,6 @@
     cop_y = data[:, 1]
 
     # Create vector time
-<<<<<<< HEAD
     time = np.linspace(0, (len(cop_x) - 1) / fs, len(cop_x))
 
     # Sets the confidence level
@@ -177,41 +161,6 @@
 
     # Ellipse and PCA
     area, angle, ellipse_bounds = plot_ellipse_pca(data, confidence)
-=======
-    time = np.arange(0, len(cop_x) / fs, 1 / fs)
-
-    # Create figure
-    plt.figure()
-
-    # Plot displacement X
-    plt.subplot(2, 1, 1)
-    plt.plot(time, cop_x, "-", color="black")
-    plt.xlabel("Time [s]")
-    plt.ylabel("X-axis ML [cm]")
-    plt.title("Medio-Lateral (ML) Displacement")
-    plt.grid(True)
-
-    # Plot displacement Y
-    plt.subplot(2, 1, 2)
-    plt.plot(time, cop_y, "-", color="black")
-    plt.xlabel("Time [s]")
-    plt.ylabel("Y-axis AP [cm]")
-    plt.title("Antero-Posterior (AP) Displacement")
-    plt.grid(True)
-
-    plt.tight_layout()
-    plt.savefig(os.path.join(output_dir, f"{file_name}_timedisp_{timestamp}.png"))
-    plt.savefig(os.path.join(output_dir, f"{file_name}_timedisp_{timestamp}.svg"))
-
-    # Sets the confidence level
-    confidence = 0.95  # Exemple for 95%
-
-    # Plot pathway of CoP and ellipse 95% confidence
-    plt.figure()
-    plt.plot(cop_x, cop_y, "-", color="black", label="CoP Pathway")
-    plt.plot(cop_x[0], cop_y[0], "g.", markersize=17)  # Primeiro ponto em verde
-    plt.plot(cop_x[-1], cop_y[-1], "r.", markersize=17)  # Último ponto em vermelho
->>>>>>> ea6fb06c
 
     # Calculating the margins to expand the xlim and ylim
     x_margin = 0.02 * (ellipse_bounds[1] - ellipse_bounds[0])  # 2% of the x range
@@ -226,7 +175,6 @@
     plt.grid(True, linestyle=':', color='lightgray')
     plt.gca().set_aspect("equal", adjustable="box")
 
-<<<<<<< HEAD
     # Add colorbar for time progression
     sm = plt.cm.ScalarMappable(cmap=cmap, norm=plt.Normalize(vmin=0, vmax=100))
     sm.set_array([])
@@ -238,16 +186,6 @@
     
     # Save figures of CoP pathway and ellipse
     plt.savefig(os.path.join(output_dir, f"{file_name}_cop_analysis_{timestamp}.png"))
-=======
-    # Ellipse e PCA
-    area, angle = plot_ellipse_pca(data, confidence)
-    plt.title(
-        f"CoP {confidence*100:.1f}% Confidence Ellipse (Area: {area:.2f} cm^2, Angle: {angle:.2f}$^\\circ$)"
-    )
-
-    # Save figures of CoP pathway and ellipse
-    plt.savefig(os.path.join(output_dir, f"{file_name}analysis_{timestamp}.png"))
->>>>>>> ea6fb06c
     plt.savefig(os.path.join(output_dir, f"{file_name}_cop_analysis_{timestamp}.svg"))
     plt.close()  # Close the plot to free memory and prevent overlapping in subsequent plots
 
@@ -277,7 +215,6 @@
     angle = (
         np.arctan2(eigvecs[1, 0], eigvecs[0, 0]) * 180 / np.pi
     )  # Adjustement for rotated ellipse
-<<<<<<< HEAD
 
     # Calculate ellipse bounds
     ellipse_x = ellipse_rot[0, :] + pca.mean_[0]
@@ -285,12 +222,6 @@
     x_bounds = [min(ellipse_x), max(ellipse_x)]
     y_bounds = [min(ellipse_y), max(ellipse_y)]
 
-=======
-
-    plt.figure()
-    # Plot of data and ellipse
-    plt.plot(data[:, 0], data[:, 1], "-", color="black", label="CoP Pathway")
->>>>>>> ea6fb06c
     plt.plot(
         ellipse_x,
         ellipse_y,
@@ -298,13 +229,8 @@
         linewidth=2,
     )
 
-<<<<<<< HEAD
     # Plot major and minor axes from edge to edge
     major_axis_start = pca.mean_ - eigvecs[0] * scaled_eigvals[0]
-=======
-    # Plot of major and minor axis
-    major_axis_start = pca.mean_
->>>>>>> ea6fb06c
     major_axis_end = pca.mean_ + eigvecs[0] * scaled_eigvals[0]
     plt.plot(
         [major_axis_start[0], major_axis_end[0]],
@@ -325,7 +251,6 @@
     return area, angle, x_bounds + y_bounds
 
 
-
 def main():
     """Function to run the CoP analysis"""
     root = Tk()
@@ -367,7 +292,6 @@
         print("Invalid force plate dimensions provided.")
         return
 
-<<<<<<< HEAD
     # Ask user for the unit of measurement
     unit = simpledialog.askstring(
         "Unit of Measurement",
@@ -378,8 +302,6 @@
         print("No unit provided.")
         return
 
-=======
->>>>>>> ea6fb06c
     # Select sample file
     sample_file_path = filedialog.askopenfilename(
         title="Select a Sample CSV File", filetypes=[("CSV files", "*.csv")]
@@ -407,7 +329,6 @@
             file_path = os.path.join(input_dir, file_name)
             data = read_csv_full(file_path)[selected_headers].to_numpy()
 
-<<<<<<< HEAD
             # Convert data to cm if necessary
             try:
                 data = convert_to_cm(data, unit)
@@ -415,8 +336,6 @@
                 print(e)
                 return
 
-=======
->>>>>>> ea6fb06c
             # Create output directory for current file
             file_output_dir = os.path.join(main_output_dir, file_name)
             os.makedirs(file_output_dir, exist_ok=True)
@@ -436,4 +355,4 @@
 
 
 if __name__ == "__main__":
-    main()
+    main()