--- conflicted
+++ resolved
@@ -86,7 +86,7 @@
     features["right_heel_y_range"] = (
         data_block["right_heel_y"].max() - data_block["right_heel_y"].min()
     )
-<<<<<<< HEAD
+
 
     # Adicionando range para foot_index
     features["left_foot_index_x_range"] = (
@@ -133,8 +133,7 @@
         (data_block["right_heel_x"] - data_block["left_heel_x"])**2 +
         (data_block["right_heel_y"] - data_block["left_heel_y"])**2
     ))
-=======
->>>>>>> 9f0229d6
+
 
     return features
 
