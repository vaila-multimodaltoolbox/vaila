--- conflicted
+++ resolved
@@ -356,11 +356,8 @@
         return
     model_name = model_dialog.result
 
-<<<<<<< HEAD
-    # Construir o caminho completo para o modelo
-=======
+
     # Build the full path for the model
->>>>>>> 9f0229d6
     models_dir = os.path.join(os.path.dirname(__file__), "models")
     os.makedirs(
         models_dir, exist_ok=True
@@ -390,29 +387,21 @@
         return
 
     config = config_dialog.result
-<<<<<<< HEAD
-
-    # Inicialização do modelo YOLO
-    model = YOLO(model_path)
-
-    # Processa cada vídeo no diretório
-=======
+
 
     # Initialize the YOLO model
     model = YOLO(model_path)
 
     # Process each video in the directory
->>>>>>> 9f0229d6
+
     for video_file in os.listdir(video_dir):
         if video_file.endswith((".mp4", ".avi", ".mov")):
             video_path = os.path.join(video_dir, video_file)
             video_name = os.path.splitext(os.path.basename(video_path))[0]
 
-<<<<<<< HEAD
-            # Cria um subdiretório para este vídeo específico
-=======
+
             # Create a subdirectory for this specific video
->>>>>>> 9f0229d6
+
             output_dir = os.path.join(main_output_dir, video_name)
             os.makedirs(output_dir, exist_ok=True)
 
@@ -426,11 +415,9 @@
             # Specify the output path for the processed video
             out_video_path = os.path.join(output_dir, f"processed_{video_name}.mp4")
 
-<<<<<<< HEAD
-            # Usa o codec 'mp4v' que é mais estável
-=======
+
             # Use the 'mp4v' codec which is more stable
->>>>>>> 9f0229d6
+
             writer = cv2.VideoWriter(
                 out_video_path, cv2.VideoWriter_fourcc(*"mp4v"), fps, (width, height)
             )
@@ -490,11 +477,7 @@
                         2,
                     )
 
-<<<<<<< HEAD
-                    # Inicializa e atualiza o CSV
-=======
                     # Initialize and update the CSV for each tracker id
->>>>>>> 9f0229d6
                     if tracker_id not in tracker_csv_files:
                         tracker_csv_files[tracker_id] = initialize_csv(
                             output_dir,
@@ -514,11 +497,7 @@
                         conf,
                     )
 
-<<<<<<< HEAD
-                # Escreve o frame processado no vídeo de saída
-=======
                 # Write the processed frame to the output video
->>>>>>> 9f0229d6
                 writer.write(frame)
                 frame_idx += 1
 
@@ -538,11 +517,9 @@
                 print(f"Error in video conversion: {str(e)}")
 
             print(
-<<<<<<< HEAD
-                f"Processamento concluído para {video_file}. Resultados salvos em '{output_dir}'."
-=======
+
                 f"Processing completed for {video_file}. Results saved in '{output_dir}'."
->>>>>>> 9f0229d6
+
             )
 
     root.destroy()
@@ -550,11 +527,9 @@
 
 if __name__ == "__main__":
     if len(sys.argv) < 2:
-<<<<<<< HEAD
-        print("Usage: python olov11track.py [video_file]")
-=======
+
         print("Usage: python yolov11track.py [video_file]")
->>>>>>> 9f0229d6
+
         sys.exit(1)
 
     video_file = sys.argv[1]
