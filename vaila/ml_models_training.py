# =============================================================================
# ML_models_training.py
# =============================================================================
# Author: Abel Gonçalves Chinaglia
# Ph.D. Candidate in PPGRDF - FMRP - USP
# Date: 05 Feb. 2025
# Version: 1.0.0
# Python Version: 3.8+

# Description:
# ------------
# This script processes datasets to train and evaluate multiple machine learning
# models for predicting gait-related features based on human pose data extracted
# from kinematic signals. It uses K-Fold Cross-Validation for model evaluation
# and trains final models with the complete dataset.

# Key Features:
# --------------
# - Support for multiple regression models: XGBoost, KNN, MLP, SVR, RandomForest,
#   GradientBoosting, and LinearRegression.
# - Implements K-Fold Cross-Validation (10 folds) for robust model evaluation
# - Calculates detailed metrics for model evaluation, including MSE, RMSE, MAE,
#   R², and others, for each prediction target.
# - StandardScaler normalization ensures data consistency across models.
# - Organized output structure for saving models and metrics
# - Automatically replaces zero values (0.0) in target datasets with a small
#   non-zero constant to ensure numerical stability in model training.
# - Interactive file selection through GUI dialogs
# - Progress tracking with progress bars
# - Completion notification through GUI dialog

# Execution:
# ----------
# - Run the script:
#   $ python ML_models_training.py
# - Select the feature dataset file (CSV) when prompted
# - Select the target dataset file (CSV) when prompted
# - The script will automatically create necessary directories and process the data
# - A completion message will appear when finished

# Output Structure:
# -----------------
# - Models are saved in 'models/<target>/' directories, where
#   `<target>` corresponds to the predicted feature (e.g., step_length)
# - Each model is saved as a pickle file (.pkl) with its corresponding
#   scaler parameters in JSON format
# - Cross-validation metrics are saved in 'metrics/<target>/' directories
#   as CSV files

# License:
# --------
# This program is licensed under the GNU Lesser General Public License v3.0.
# For more details, visit: https://www.gnu.org/licenses/lgpl-3.0.html

# =============================================================================
import os
import json
import pickle
import numpy as np
import pandas as pd
from sklearn.model_selection import KFold
from sklearn.preprocessing import StandardScaler
from sklearn.neighbors import KNeighborsRegressor
from sklearn.neural_network import MLPRegressor
from sklearn.svm import SVR
from sklearn.ensemble import RandomForestRegressor, GradientBoostingRegressor
from sklearn.linear_model import LinearRegression
from xgboost import XGBRegressor
from sklearn.metrics import (
    mean_squared_error,
    mean_absolute_error,
    r2_score,
    explained_variance_score,
    max_error,
    median_absolute_error,
)
from tkinter import Tk, filedialog, messagebox
from tqdm import tqdm  # For progress bar
from datetime import datetime
import matplotlib.pyplot as plt
import seaborn as sns


# Function to calculate metrics
def calculate_metrics(y_true, y_pred):
    epsilon = 1e-10  # To avoid division by zero
    interval_tolerance = 0.1  # 10% tolerance
    within_tolerance = np.abs(y_true - y_pred) <= interval_tolerance * np.abs(
        y_true + epsilon
    )
    accuracy_within_tolerance = np.mean(within_tolerance) * 100  # Accuracy percentage
    return {
        "MSE": mean_squared_error(y_true, y_pred),
        "RMSE": np.sqrt(mean_squared_error(y_true, y_pred)),
        "MAE": mean_absolute_error(y_true, y_pred),
        "MedAE": median_absolute_error(y_true, y_pred),
        "Max_Error": max_error(y_true, y_pred),
        "RAE": np.sum(np.abs(y_true - y_pred))
        / np.sum(np.abs(y_true - np.mean(y_true))),
        "Accuracy(%)": accuracy_within_tolerance,  # Percentage of predictions within the interval
        "R²": r2_score(y_true, y_pred),
        "Explained_Variance": explained_variance_score(y_true, y_pred),
    }


# Function to open a file dialog and select a file
def select_file(
    title="Select a File", filetypes=(("CSV Files", "*.csv"), ("All Files", "*.*"))
):
    root = Tk()
    root.withdraw()  # Hide the main window
    file_path = filedialog.askopenfilename(title=title, filetypes=filetypes)
    root.destroy()
    return file_path


# Function to select directory
def select_directory(title="Select Directory to Save Models"):
    root = Tk()
    root.withdraw()  # Hide the main window
    directory = filedialog.askdirectory(title=title)
    root.destroy()
    return directory

def plot_metrics(metrics_df, target_name, save_dir):
    """Plots the metrics for each model in a bar chart with different colors and similar scales, and saves them as PNG files."""

    metrics = metrics_df.columns.drop('Model')
    num_metrics = len(metrics)
    model_names = metrics_df['Model'].unique()
    num_models = len(model_names)

    # Generate a color palette with enough colors for all models
    palette = sns.color_palette("husl", num_models)  # You can change "husl" to other palettes

    for metric in metrics:
        plt.figure(figsize=(10, 6))

        # Calculate min and max values for the current metric across all models
        min_val = metrics_df[metric].min()
        max_val = metrics_df[metric].max()

        for i, model in enumerate(model_names):
            values = metrics_df[metrics_df['Model'] == model][metric].values
            plt.bar(model, values, color=palette[i], label=model)  # Use color from palette

        plt.title(f'{metric} for {target_name}')
        plt.ylabel(metric)
        plt.ylim(min_val - (max_val - min_val) * 0.1, max_val + (max_val - min_val) * 0.1)  # Set y-axis limits with some padding
        plt.xticks(rotation=45, ha='right')
        plt.legend()  # Show legend
        plt.tight_layout()

        filename = os.path.join(save_dir, f'{target_name}_{metric}.png')
        plt.savefig(filename)
        plt.close()


def run_ml_models_training():
    """
    Main function to train machine learning models
    """

    # Get current timestamp
    timestamp = datetime.now().strftime("%Y%m%d_%H%M%S")

    # Get file paths using Tkinter
    print("Please select the feature dataset file...")
    features_path = select_file(title="Select Feature Dataset (CSV)")

    print("Please select the target dataset file...")
    targets_path = select_file(title="Select Target Dataset (CSV)")

    print("Please select where to save the models...")
    save_directory = select_directory()

    if not features_path or not targets_path or not save_directory:
        print("File/directory selection canceled. Exiting...")
        exit()

    # Create output paths with timestamp
    output_base_path = os.path.join(save_directory, f"models_{timestamp}")
    metrics_base_path = os.path.join(save_directory, f"metrics_{timestamp}")
    os.makedirs(output_base_path, exist_ok=True)
    os.makedirs(metrics_base_path, exist_ok=True)

    print(f"\nModels will be saved in: {output_base_path}")
    print(f"Metrics will be saved in: {metrics_base_path}\n")

    # Load datasets
    features_df = pd.read_csv(features_path)
    targets_df = pd.read_csv(targets_path)

    # Replace values 0.0 with 0.00005 in all columns of the targets_df DataFrame
    targets_df.replace(0.0, 0.00005, inplace=True)

    columns_features = [
        "left_heel_x_mean",
        "left_heel_y_mean",
        "left_foot_index_x_mean",
        "left_foot_index_y_mean",
        "right_heel_x_mean",
        "right_heel_y_mean",
        "right_foot_index_x_mean",
        "right_foot_index_y_mean",
        "left_heel_x_var",
        "left_heel_y_var",
        "left_foot_index_x_var",
        "left_foot_index_y_var",
        "right_heel_x_var",
        "right_heel_y_var",
        "right_foot_index_x_var",
        "right_foot_index_y_var",
        "left_heel_x_speed",
        "left_heel_y_speed",
        "left_foot_index_x_speed",
        "left_foot_index_y_speed",
        "right_heel_x_speed",
        "right_heel_y_speed",
        "right_foot_index_x_speed",
        "right_foot_index_y_speed",
        "left_step_length",
        "right_step_length",
        "left_heel_x_range",
        "left_heel_y_range",
        "left_foot_index_x_range",
        "left_foot_index_y_range",
        "right_heel_x_range",
        "right_heel_y_range",
        "right_foot_index_x_range",
        "right_foot_index_y_range",
    ]

    columns_targets = [
        "step_length",
        "stride_length",
        "supp_base",
        "supp_time_single",
        "supp_time_double",
        "step_width",
        "stride_width",
        "stride_velocity",
        "step_time",
        "stride_time",
    ]

    # Removing the separation of validation data
    train_features = features_df[columns_features]
    train_targets = targets_df[columns_targets]

    # StandardScaler for normalization
    scaler = StandardScaler()
    train_features_scaled = scaler.fit_transform(train_features)  # Fit with all data

    # Models
    models = {
        "XGBoost": XGBRegressor(objective="reg:squarederror", random_state=15),
        "KNN": KNeighborsRegressor(n_neighbors=5),
        "MLP": MLPRegressor(hidden_layer_sizes=(100,), max_iter=1000, random_state=15),
        "SVR": SVR(kernel="rbf", C=1.0, epsilon=0.1),
        "RandomForest": RandomForestRegressor(n_estimators=100, random_state=15),
        "GradientBoost": GradientBoostingRegressor(n_estimators=100, random_state=15),
        "LinearRegression": LinearRegression(),
    }

<<<<<<< HEAD
=======
def run_ml_models_training():
    """
    Main function to train machine learning models
    """

    # Get current timestamp
    timestamp = datetime.now().strftime("%Y%m%d_%H%M%S")

    # Get file paths using Tkinter
    print("Please select the feature dataset file...")
    features_path = select_file(title="Select Feature Dataset (CSV)")

    print("Please select the target dataset file...")
    targets_path = select_file(title="Select Target Dataset (CSV)")

    print("Please select where to save the models...")
    save_directory = select_directory()

    if not features_path or not targets_path or not save_directory:
        print("File/directory selection canceled. Exiting...")
        exit()

    # Create output paths with timestamp
    output_base_path = os.path.join(save_directory, f"models_{timestamp}")
    metrics_base_path = os.path.join(save_directory, f"metrics_{timestamp}")
    os.makedirs(output_base_path, exist_ok=True)
    os.makedirs(metrics_base_path, exist_ok=True)

    print(f"\nModels will be saved in: {output_base_path}")
    print(f"Metrics will be saved in: {metrics_base_path}\n")

    # Load datasets
    features_df = pd.read_csv(features_path)
    targets_df = pd.read_csv(targets_path)

    # Replace values 0.0 with 0.00005 in all columns of the targets_df DataFrame
    targets_df.replace(0.0, 0.00005, inplace=True)

    columns_features = [
        "left_heel_x_mean",
        "left_heel_y_mean",
        "left_foot_index_x_mean",
        "left_foot_index_y_mean",
        "right_heel_x_mean",
        "right_heel_y_mean",
        "right_foot_index_x_mean",
        "right_foot_index_y_mean",
        "left_heel_x_var",
        "left_heel_y_var",
        "left_foot_index_x_var",
        "left_foot_index_y_var",
        "right_heel_x_var",
        "right_heel_y_var",
        "right_foot_index_x_var",
        "right_foot_index_y_var",
        "left_heel_x_speed",
        "left_heel_y_speed",
        "left_foot_index_x_speed",
        "left_foot_index_y_speed",
        "right_heel_x_speed",
        "right_heel_y_speed",
        "right_foot_index_x_speed",
        "right_foot_index_y_speed",
        "left_step_length",
        "right_step_length",
        "left_heel_x_range",
        "left_heel_y_range",
        "left_foot_index_x_range",
        "left_foot_index_y_range",
        "right_heel_x_range",
        "right_heel_y_range",
        "right_foot_index_x_range",
        "right_foot_index_y_range",
    ]

    columns_targets = [
        "step_length",
        "stride_length",
        "supp_base",
        "supp_time_single",
        "supp_time_double",
        "step_width",
        "stride_width",
        "stride_velocity",
        "step_time",
        "stride_time",
    ]

    # Removing the separation of validation data
    train_features = features_df[columns_features]
    train_targets = targets_df[columns_targets]

    # StandardScaler for normalization
    scaler = StandardScaler()
    train_features_scaled = scaler.fit_transform(train_features)  # Fit with all data

    # Models
    models = {
        "XGBoost": XGBRegressor(objective="reg:squarederror", random_state=15),
        "KNN": KNeighborsRegressor(n_neighbors=5),
        "MLP": MLPRegressor(hidden_layer_sizes=(100,), max_iter=1000, random_state=15),
        "SVR": SVR(kernel="rbf", C=1.0, epsilon=0.1),
        "RandomForest": RandomForestRegressor(n_estimators=100, random_state=15),
        "GradientBoost": GradientBoostingRegressor(n_estimators=100, random_state=15),
        "LinearRegression": LinearRegression(),
    }

>>>>>>> 9f0229d6
    for target in columns_targets:
        print(f"\nProcessing target: {target}")
        target_output_path = os.path.join(output_base_path, target)
        target_metrics_path = os.path.join(metrics_base_path, target)
        os.makedirs(target_output_path, exist_ok=True)
        os.makedirs(target_metrics_path, exist_ok=True)

        cv_metrics = []

        # Progress bar for model training
        for model_name, model in tqdm(
            models.items(), desc=f"Training Models for {target}", unit="model"
        ):
            # K-Fold Cross-Validation (with all data)
            kf = KFold(n_splits=10, shuffle=True, random_state=42)
            cv_results = []

            # Progress bar for K-Fold Cross-Validation
            for train_idx, test_idx in tqdm(
                kf.split(train_features_scaled),
                desc=f"K-Fold CV for {model_name}",
                total=10,
                unit="fold",
            ):
                X_fold_train, X_fold_test = (
                    train_features_scaled[train_idx],
                    train_features_scaled[test_idx],
                )
                y_fold_train, y_fold_test = (
                    train_targets[target].iloc[train_idx],
                    train_targets[target].iloc[test_idx],
                )
                model.fit(X_fold_train, y_fold_train)
                y_fold_pred = model.predict(X_fold_test)
                cv_results.append(calculate_metrics(y_fold_test, y_fold_pred))

            averaged_metrics = {
                key: np.mean([m[key] for m in cv_results]) for key in cv_results[0]
            }
            cv_metrics.append({"Model": model_name, **averaged_metrics})

            # Train final model with all data after cross-validation
            model.fit(train_features_scaled, train_targets[target])

            # Save model (pickle)
            model_path = os.path.join(target_output_path, f"{model_name}_model.pkl")
            os.makedirs(os.path.dirname(model_path), exist_ok=True)
            with open(model_path, "wb") as f:
                pickle.dump(model, f)
            print(f"Model saved to: {model_path}")

            # Save scaler (json)
            scaler_params = {
                "mean": scaler.mean_.tolist(),
                "scale": scaler.scale_.tolist(),
            }
            scaler_path = os.path.join(target_output_path, f"scaler_params.json")
            os.makedirs(os.path.dirname(scaler_path), exist_ok=True)
            with open(scaler_path, "w") as f:
                json.dump(scaler_params, f)
            print(f"Scaler parameters saved to: {scaler_path}")

        # Save metrics
        metrics_file = os.path.join(target_metrics_path, "cross_validation_metrics.csv")
        pd.DataFrame(cv_metrics).to_csv(metrics_file, index=False)
        print(f"Metrics saved to: {metrics_file}")

<<<<<<< HEAD
        # The plots will be saved in the same directory as the CSV
        plots_dir = target_metrics_path  # No need to create a subdirectory

        # Plot the metrics and save them as PNGs
        metrics_df = pd.read_csv(metrics_file)
        plot_metrics(metrics_df, target, plots_dir)  # Pass target_metrics_path as save_dir



=======
>>>>>>> 9f0229d6
    print("\nTraining completed.")


if __name__ == "__main__":
    run_ml_models_training()<|MERGE_RESOLUTION|>--- conflicted
+++ resolved
@@ -124,6 +124,7 @@
 
 def plot_metrics(metrics_df, target_name, save_dir):
     """Plots the metrics for each model in a bar chart with different colors and similar scales, and saves them as PNG files."""
+
 
     metrics = metrics_df.columns.drop('Model')
     num_metrics = len(metrics)
@@ -263,116 +264,6 @@
         "LinearRegression": LinearRegression(),
     }
 
-<<<<<<< HEAD
-=======
-def run_ml_models_training():
-    """
-    Main function to train machine learning models
-    """
-
-    # Get current timestamp
-    timestamp = datetime.now().strftime("%Y%m%d_%H%M%S")
-
-    # Get file paths using Tkinter
-    print("Please select the feature dataset file...")
-    features_path = select_file(title="Select Feature Dataset (CSV)")
-
-    print("Please select the target dataset file...")
-    targets_path = select_file(title="Select Target Dataset (CSV)")
-
-    print("Please select where to save the models...")
-    save_directory = select_directory()
-
-    if not features_path or not targets_path or not save_directory:
-        print("File/directory selection canceled. Exiting...")
-        exit()
-
-    # Create output paths with timestamp
-    output_base_path = os.path.join(save_directory, f"models_{timestamp}")
-    metrics_base_path = os.path.join(save_directory, f"metrics_{timestamp}")
-    os.makedirs(output_base_path, exist_ok=True)
-    os.makedirs(metrics_base_path, exist_ok=True)
-
-    print(f"\nModels will be saved in: {output_base_path}")
-    print(f"Metrics will be saved in: {metrics_base_path}\n")
-
-    # Load datasets
-    features_df = pd.read_csv(features_path)
-    targets_df = pd.read_csv(targets_path)
-
-    # Replace values 0.0 with 0.00005 in all columns of the targets_df DataFrame
-    targets_df.replace(0.0, 0.00005, inplace=True)
-
-    columns_features = [
-        "left_heel_x_mean",
-        "left_heel_y_mean",
-        "left_foot_index_x_mean",
-        "left_foot_index_y_mean",
-        "right_heel_x_mean",
-        "right_heel_y_mean",
-        "right_foot_index_x_mean",
-        "right_foot_index_y_mean",
-        "left_heel_x_var",
-        "left_heel_y_var",
-        "left_foot_index_x_var",
-        "left_foot_index_y_var",
-        "right_heel_x_var",
-        "right_heel_y_var",
-        "right_foot_index_x_var",
-        "right_foot_index_y_var",
-        "left_heel_x_speed",
-        "left_heel_y_speed",
-        "left_foot_index_x_speed",
-        "left_foot_index_y_speed",
-        "right_heel_x_speed",
-        "right_heel_y_speed",
-        "right_foot_index_x_speed",
-        "right_foot_index_y_speed",
-        "left_step_length",
-        "right_step_length",
-        "left_heel_x_range",
-        "left_heel_y_range",
-        "left_foot_index_x_range",
-        "left_foot_index_y_range",
-        "right_heel_x_range",
-        "right_heel_y_range",
-        "right_foot_index_x_range",
-        "right_foot_index_y_range",
-    ]
-
-    columns_targets = [
-        "step_length",
-        "stride_length",
-        "supp_base",
-        "supp_time_single",
-        "supp_time_double",
-        "step_width",
-        "stride_width",
-        "stride_velocity",
-        "step_time",
-        "stride_time",
-    ]
-
-    # Removing the separation of validation data
-    train_features = features_df[columns_features]
-    train_targets = targets_df[columns_targets]
-
-    # StandardScaler for normalization
-    scaler = StandardScaler()
-    train_features_scaled = scaler.fit_transform(train_features)  # Fit with all data
-
-    # Models
-    models = {
-        "XGBoost": XGBRegressor(objective="reg:squarederror", random_state=15),
-        "KNN": KNeighborsRegressor(n_neighbors=5),
-        "MLP": MLPRegressor(hidden_layer_sizes=(100,), max_iter=1000, random_state=15),
-        "SVR": SVR(kernel="rbf", C=1.0, epsilon=0.1),
-        "RandomForest": RandomForestRegressor(n_estimators=100, random_state=15),
-        "GradientBoost": GradientBoostingRegressor(n_estimators=100, random_state=15),
-        "LinearRegression": LinearRegression(),
-    }
-
->>>>>>> 9f0229d6
     for target in columns_targets:
         print(f"\nProcessing target: {target}")
         target_output_path = os.path.join(output_base_path, target)
@@ -440,7 +331,6 @@
         pd.DataFrame(cv_metrics).to_csv(metrics_file, index=False)
         print(f"Metrics saved to: {metrics_file}")
 
-<<<<<<< HEAD
         # The plots will be saved in the same directory as the CSV
         plots_dir = target_metrics_path  # No need to create a subdirectory
 
@@ -450,8 +340,6 @@
 
 
 
-=======
->>>>>>> 9f0229d6
     print("\nTraining completed.")
 
 
