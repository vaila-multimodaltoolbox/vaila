--- conflicted
+++ resolved
@@ -103,7 +103,6 @@
     root.destroy()
     return directory_path
 
-<<<<<<< HEAD
 def plot_metrics(metrics_df, target_name, save_dir):
     """Plots the metrics for each model in a bar chart with different colors and similar scales, and saves them as PNG files."""
 
@@ -263,6 +262,7 @@
             metrics["Model"] = model_name
             target_metrics.append(metrics)
 
+
         # Save metrics
         if target_metrics:
             metrics_df = pd.DataFrame(target_metrics)
@@ -277,146 +277,9 @@
             metrics_df = pd.read_csv(metrics_file)
             plot_metrics(metrics_df, target, plots_dir)
 
+
     print("\nValidation completed.")
 
 
-=======
-
-def run_ml_valid_models():
-    """
-    Main function to validate machine learning models
-    """
-    # Get file paths using Tkinter
-    print("Please select the feature dataset file for validation...")
-    features_path = select_file(title="Select Feature Dataset (CSV)")
-
-    print("Please select the target dataset file for validation...")
-    targets_path = select_file(title="Select Target Dataset (CSV)")
-
-    if not features_path or not targets_path:
-        print("File selection canceled. Exiting...")
-        exit()
-
-    # Load datasets
-    valid_features = pd.read_csv(features_path)
-    valid_targets = pd.read_csv(targets_path)
-
-    # Replace values 0.0 with 0.00005 in all columns of the targets DataFrame
-    valid_targets.replace(0.0, 0.00005, inplace=True)
-
-    columns_features = [
-        "left_heel_x_mean",
-        "left_heel_y_mean",
-        "left_foot_index_x_mean",
-        "left_foot_index_y_mean",
-        "right_heel_x_mean",
-        "right_heel_y_mean",
-        "right_foot_index_x_mean",
-        "right_foot_index_y_mean",
-        "left_heel_x_var",
-        "left_heel_y_var",
-        "left_foot_index_x_var",
-        "left_foot_index_y_var",
-        "right_heel_x_var",
-        "right_heel_y_var",
-        "right_foot_index_x_var",
-        "right_foot_index_y_var",
-        "left_heel_x_speed",
-        "left_heel_y_speed",
-        "left_foot_index_x_speed",
-        "left_foot_index_y_speed",
-        "right_heel_x_speed",
-        "right_heel_y_speed",
-        "right_foot_index_x_speed",
-        "right_foot_index_y_speed",
-        "left_step_length",
-        "right_step_length",
-        "left_heel_x_range",
-        "left_heel_y_range",
-        "left_foot_index_x_range",
-        "left_foot_index_y_range",
-        "right_heel_x_range",
-        "right_heel_y_range",
-        "right_foot_index_x_range",
-        "right_foot_index_y_range",
-    ]
-
-    columns_targets = [
-        "step_length",
-        "stride_length",
-        "supp_base",
-        "supp_time_single",
-        "supp_time_double",
-        "step_width",
-        "stride_width",
-        "stride_velocity",
-        "step_time",
-        "stride_time",
-    ]
-
-    valid_features = valid_features[columns_features]
-    valid_targets = valid_targets[columns_targets]
-
-    # Modificar esta parte para permitir seleção do diretório dos modelos
-    print("Please select the models directory...")
-    models_path = select_directory(title="Select Models Directory")
-
-    if not models_path:
-        print("Models directory selection canceled. Exiting...")
-        exit()
-
-    # Process each target
-    for target in tqdm(columns_targets, desc="Processing targets"):
-        print(f"\nProcessing target: {target}")
-        target_path = os.path.join(models_path, target)
-
-        if not os.path.exists(target_path):
-            print(f"No models found for target: {target}")
-            continue
-
-        target_metrics = []
-
-        # Load scaler parameters
-        scaler_path = os.path.join(target_path, "scaler_params.json")
-        if os.path.exists(scaler_path):
-            with open(scaler_path, "r") as f:
-                scaler_params = json.load(f)
-                scaler = StandardScaler()
-                scaler.mean_ = np.array(scaler_params["mean"])
-                scaler.scale_ = np.array(scaler_params["scale"])
-                valid_features_scaled = scaler.transform(valid_features)
-            print(f"Loaded scaler parameters from: {scaler_path}")
-
-        # Process each model
-        model_files = [
-            f for f in os.scandir(target_path) if f.name.endswith("_model.pkl")
-        ]
-        for model_file in tqdm(
-            model_files, desc=f"Validating models for {target}", unit="model"
-        ):
-            model_name = model_file.name.replace("_model.pkl", "")
-            print(f"\nValidating model: {model_name}")
-
-            # Load and validate model
-            with open(model_file.path, "rb") as f:
-                model = pickle.load(f)
-            print(f"Loaded model from: {model_file.path}")
-
-            y_pred = model.predict(valid_features_scaled)
-            metrics = calculate_metrics(valid_targets[target], y_pred)
-            metrics["Model"] = model_name
-            target_metrics.append(metrics)
-
-        # Save metrics
-        if target_metrics:
-            metrics_df = pd.DataFrame(target_metrics)
-            metrics_file = os.path.join(target_path, f"validation_metrics.csv")
-            metrics_df.to_csv(metrics_file, index=False)
-            print(f"Validation metrics saved to: {metrics_file}")
-
-    print("\nValidation completed.")
-
-
->>>>>>> 9f0229d6
 if __name__ == "__main__":
     run_ml_valid_models()