# =============================================================================
# walkway_ml_prediction.py
# =============================================================================
# Author: Abel Gonçalves Chinaglia
# Ph.D. Candidate in PPGRDF - FMRP - USP
# Date: 05 Feb. 2025
# Update: 11 Feb. 2025
# Python Version: 3.8+

# Description:
# ------------
# This script loads pre-trained machine learning models to predict gait-related
# features from input data. It provides a graphical user interface (GUI) for
# selecting the metrics to predict and the input data file.

# Key Features:
# --------------
# - Loads pre-trained models (joblib format) for various gait metrics
# - Offers option to use default models or custom trained models
# - Scales input features using pre-calculated scaling parameters (JSON format)
# - Handles missing scaler parameters gracefully
# - Preserves subject name and trial number in the output CSV file
# - Provides a user-friendly Tkinter-based GUI for metric selection and file input
# - Automatically closes the GUI window after prediction is complete

# Execution:
# ----------
# - Run the script:
#   $ python walkway_ml_prediction.py
# - Select the input CSV file containing the features
# - Choose whether to use default models or custom models:
#   * Default models: Uses pre-trained models from vaila/vaila/models directory
#   * Custom models: Allows selection of a directory containing user-trained models
# - Choose the metrics to predict using the GUI
# - The results will be saved in a timestamped directory within the current
#   working directory

# Model Directory Structure:
# -------------------------
# The models directory should contain:
# /models
#   - step_length.pkl
#   - step_length_scaler_params.json
#   - step_time.pkl
#   - step_time_scaler_params.json
#   ... (and so on for other metrics)

# Input Data Format:
# ------------------
# The input CSV file should contain the following columns:
# - subject_name (string): The name or ID of the subject
# - trial_number (integer): The trial number for the data
# - [Other numerical features]: The features used for prediction

# Output Structure:
# -----------------
# The results are saved in a CSV file named 'result_ml_walkway.csv' within a
# timestamped directory (e.g., walkway_ml_result_20241212_103000). The CSV file
# contains the following columns:
# - subject_name
# - trial_number
# - [Predicted metrics]: The predicted values for the selected metrics

# License:
# --------
# This program is licensed under the GNU Lesser General Public License v3.0.
# For more details, visit: https://www.gnu.org/licenses/lgpl-3.0.html

# =============================================================================

import os
import json
import joblib
import numpy as np
import pandas as pd
from rich import print
import tkinter as tk
from tkinter import filedialog, messagebox, ttk
from datetime import datetime


<<<<<<< HEAD
=======
# Function to load models and make predictions
>>>>>>> 9f0229d6
def predict_metrics(selected_metrics, valid_features, output_dir):
    if not selected_metrics:
        messagebox.showerror("Error", "No metrics selected for prediction.")
        return

    """Função para carregar modelos e realizar previsões"""
    # Perguntar ao usuário se deseja usar os modelos padrão
    use_default = messagebox.askyesno(
        "Model Selection",
        "Would you like to use the default pre-trained models?\n\n"
        + "Click 'Yes' to use default models from vaila/vaila/models\n"
<<<<<<< HEAD
        + "Click 'No' to select each model and scaler manually",
=======
        + "Click 'No' to select your own models directory",
>>>>>>> 9f0229d6
    )
    models_info = {}
    if use_default:
<<<<<<< HEAD
        script_dir = os.path.dirname(os.path.abspath(__file__))
        models_path = os.path.join(script_dir, "models")
=======
        # Usar modelos do diretório padrão: os modelos estão em "models" dentro do diretório dos scripts (vaila/vaila/models)
        models_path = os.path.normpath(os.path.join(os.path.dirname(os.path.abspath(__file__)), "models"))
>>>>>>> 9f0229d6
        print(f"Using default models directory: {models_path}")
        if not os.path.exists(models_path):
            messagebox.showerror("Error", "Default models directory not found.")
            return
        for metric in selected_metrics:
            models_info[metric] = {
                "model": os.path.join(models_path, f"{metric}.pkl"),
                "scaler": os.path.join(models_path, f"{metric}_scaler_params.json")
            }
    else:
        for metric in selected_metrics:
            model_path = filedialog.askopenfilename(
                title=f"Select Model File for {metric}", filetypes=[("Pickle Files", "*.pkl")]
            )
            if not model_path:
                messagebox.showwarning("Warning", f"No model selected for {metric}. Skipping.")
                continue
            scaler_path = filedialog.askopenfilename(
                title=f"Select Scaler File for {metric}", filetypes=[("JSON Files", "*.json")]
            )
            if not scaler_path:
                messagebox.showwarning("Warning", f"No scaler selected for {metric}. Skipping.")
                continue
            models_info[metric] = {"model": model_path, "scaler": scaler_path}

    # Lista de colunas ignoradas (potenciais)
    columns_to_ignore = [
        "subject_name", "trial_number",  # colunas originais
        "Participant", "Trial", "Step_Block"  # colunas adicionais para ignorar
    ]

    # Filtrar apenas as colunas ignoradas que existem no DataFrame
    existing_ignored_columns = [col for col in columns_to_ignore if col in valid_features.columns]
    ignored_columns = valid_features[existing_ignored_columns].copy()

    results = {}
<<<<<<< HEAD
    for metric, paths in models_info.items():
        model_path = paths["model"]
        scaler_path = paths["scaler"]
=======
    
    for metric in selected_metrics:
        model_path = os.path.join(models_path, metric, f"{metric}_model.pkl")
        scaler_path = os.path.join(models_path, metric, "scaler_params.json")

>>>>>>> 9f0229d6
        if not os.path.exists(model_path):
            print(f"No model found for {metric}. Skipping.")
            continue
        print(f"Using model {model_path} for {metric}")
        model = joblib.load(model_path)
        valid_features_scaled = valid_features.copy()
<<<<<<< HEAD
        numeric_columns = [col for col in valid_features.select_dtypes(include=['float64', 'int64']).columns if col not in columns_to_ignore]
        valid_features_numeric = valid_features[numeric_columns]
        if os.path.exists(scaler_path):
            try:
                with open(scaler_path, "r") as f:
                    scaler_params = json.load(f)
                mean = np.array(scaler_params.get("mean", []))
                scale = np.array(scaler_params.get("scale", []))
                if len(mean) == valid_features_numeric.shape[1] and len(scale) == valid_features_numeric.shape[1]:
                    valid_features_scaled = (valid_features_numeric - mean) / scale
                else:
                    print(f"Mismatch in scaler parameters for {metric}. Using unscaled features.")
            except json.JSONDecodeError:
                print(f"Error reading scaler parameters for {metric}. Using unscaled features.")
        else:
            print(f"Scaler parameters for {metric} not found. Using unscaled features.")

        # Converter DataFrame para array NumPy antes de passar para o modelo
        X_input = valid_features_scaled.to_numpy()
        if hasattr(model, "predict"):
            y_pred = model.predict(X_input)
=======
        valid_features_numeric = valid_features_scaled.drop(["subject_name", "trial_number"], axis=1)

        if os.path.exists(scaler_path):
            with open(scaler_path, "r") as f:
                scaler_params = json.load(f)

            mean = np.array(scaler_params.get("mean", []))
            std = np.array(scaler_params.get("std", []))

            if len(mean) > 0 and len(std) > 0:
                valid_features_scaled = (valid_features_numeric - mean) / std
            else:
                print(f"Invalid scaler parameters for {metric}. Using unscaled features.")
                valid_features_scaled = valid_features_numeric
        else:
            print(f"Scaler parameters for {metric} not found. Using unscaled features.")
            valid_features_scaled = valid_features_numeric

        if hasattr(model, "predict"):
            y_pred = model.predict(valid_features_scaled)
>>>>>>> 9f0229d6
            results[metric] = y_pred
        else:
            print(f"The model {metric}.pkl does not support the 'predict' function. Skipping.")

    if results:
        results_df = pd.DataFrame(results)
<<<<<<< HEAD

        # Adicionar as colunas ignoradas existentes ao DataFrame de resultados
        if not ignored_columns.empty:
            results_df = pd.concat([ignored_columns.reset_index(drop=True), results_df], axis=1)

        timestamp = datetime.now().strftime("%Y%m%d_%H%M%S")
        result_filename = f"result_ml_walkway_{timestamp}.csv"
        result_file = os.path.join(output_dir, result_filename)
=======
        if "subject_name" in valid_features.columns and "trial_number" in valid_features.columns:
            results_df.insert(0, "trial_number", valid_features["trial_number"])
            results_df.insert(0, "subject_name", valid_features["subject_name"])

        result_file = os.path.join(output_dir, "result_ml_walkway.csv")
>>>>>>> 9f0229d6
        results_df.to_csv(result_file, index=False)
        print(f"Results saved to {result_file}")
    else:
        print("No results were generated.")


# Function to select files and run prediction
<<<<<<< HEAD
def run_prediction(selected_metrics=None):
=======
def run_prediction(selected_metrics):
>>>>>>> 9f0229d6
    """
    Main function to run prediction with pre-selected metrics.
    """
    print("Please select the features file...")
    print(f"Running script: {os.path.basename(__file__)}")
    print(f"Script directory: {os.path.dirname(os.path.abspath(__file__))}")

    feature_file = filedialog.askopenfilename(
        title="Select the features file", filetypes=[("CSV Files", "*.csv")]
    )
    if not feature_file:
        return

    valid_features = pd.read_csv(feature_file)
    print("Metrics selected for prediction:", selected_metrics)  # Print para depuração

    timestamp = datetime.now().strftime("%Y%m%d_%H%M%S")
        # Perguntar ao usuário onde salvar os resultados
    output_dir = filedialog.askdirectory(title="Select Output Directory for Results")
    if not output_dir:
        messagebox.showwarning("Warning", "No output directory selected.")
        return
    #output_dir = os.path.join(os.getcwd(), f"walkway_ml_result_{timestamp}")
    os.makedirs(output_dir, exist_ok=True)

    predict_metrics(selected_metrics, valid_features, output_dir)
    messagebox.showinfo("Success", f"Results saved in {output_dir}")
    root.destroy()  # Fecha a janela principal


# Criação da interface gráfica (GUI)
root = tk.Tk()
root.title("Metric Selection for Prediction")

frame = ttk.Frame(root, padding=10)
frame.grid(row=0, column=0, sticky=(tk.W, tk.E, tk.N, tk.S))

label = ttk.Label(
    frame,
    text="Select the metrics to be evaluated:\nEnsure model directory and feature file are correctly set.",
)
label.grid(row=0, column=0, sticky=tk.W, pady=5)

metrics = [
    "step_length", "step_time", "step_width", "stride_length", "stride_time",
    "stride_velocity", "stride_width", "support_base", "support_time_doubled", "support_time_single"
]

# Cria o Listbox com seleção múltipla e insere todas as métricas
listbox = tk.Listbox(frame, selectmode=tk.MULTIPLE, height=len(metrics))
for metric in metrics:
    listbox.insert(tk.END, metric)
# Seleciona todos os itens por padrão
listbox.select_set(0, tk.END)
listbox.grid(row=1, column=0, sticky=tk.W, pady=5)

# Cria um frame para os botões "Select All", "Unselect All" e "Confirm"
button_frame = ttk.Frame(frame)
button_frame.grid(row=2, column=0, pady=10)

def select_all_metrics():
    listbox.select_set(0, tk.END)

def unselect_all_metrics():
    listbox.selection_clear(0, tk.END)

select_all_button = ttk.Button(button_frame, text="Select All", command=select_all_metrics)
select_all_button.grid(row=0, column=0, padx=5)

unselect_all_button = ttk.Button(button_frame, text="Unselect All", command=unselect_all_metrics)
unselect_all_button.grid(row=0, column=1, padx=5)

def confirm_and_run_prediction():
    # Obtém as métricas selecionadas a partir do Listbox
    selected_indices = listbox.curselection()
    selected_metrics = [listbox.get(i) for i in selected_indices]
    print("Selected metrics:", selected_metrics)
    if not selected_metrics:
        messagebox.showwarning("Warning", "No metrics selected.")
        return
    run_prediction(selected_metrics)

confirm_button = ttk.Button(button_frame, text="Confirm", command=confirm_and_run_prediction)
confirm_button.grid(row=0, column=2, padx=5)

root.mainloop()

if __name__ == "__main__":
    run_prediction()<|MERGE_RESOLUTION|>--- conflicted
+++ resolved
@@ -79,10 +79,10 @@
 from datetime import datetime
 
 
-<<<<<<< HEAD
-=======
+
+
 # Function to load models and make predictions
->>>>>>> 9f0229d6
+
 def predict_metrics(selected_metrics, valid_features, output_dir):
     if not selected_metrics:
         messagebox.showerror("Error", "No metrics selected for prediction.")
@@ -94,21 +94,15 @@
         "Model Selection",
         "Would you like to use the default pre-trained models?\n\n"
         + "Click 'Yes' to use default models from vaila/vaila/models\n"
-<<<<<<< HEAD
         + "Click 'No' to select each model and scaler manually",
-=======
-        + "Click 'No' to select your own models directory",
->>>>>>> 9f0229d6
+
     )
     models_info = {}
     if use_default:
-<<<<<<< HEAD
+
         script_dir = os.path.dirname(os.path.abspath(__file__))
         models_path = os.path.join(script_dir, "models")
-=======
-        # Usar modelos do diretório padrão: os modelos estão em "models" dentro do diretório dos scripts (vaila/vaila/models)
-        models_path = os.path.normpath(os.path.join(os.path.dirname(os.path.abspath(__file__)), "models"))
->>>>>>> 9f0229d6
+
         print(f"Using default models directory: {models_path}")
         if not os.path.exists(models_path):
             messagebox.showerror("Error", "Default models directory not found.")
@@ -145,24 +139,18 @@
     ignored_columns = valid_features[existing_ignored_columns].copy()
 
     results = {}
-<<<<<<< HEAD
+
     for metric, paths in models_info.items():
         model_path = paths["model"]
         scaler_path = paths["scaler"]
-=======
-    
-    for metric in selected_metrics:
-        model_path = os.path.join(models_path, metric, f"{metric}_model.pkl")
-        scaler_path = os.path.join(models_path, metric, "scaler_params.json")
-
->>>>>>> 9f0229d6
+
         if not os.path.exists(model_path):
             print(f"No model found for {metric}. Skipping.")
             continue
         print(f"Using model {model_path} for {metric}")
         model = joblib.load(model_path)
         valid_features_scaled = valid_features.copy()
-<<<<<<< HEAD
+
         numeric_columns = [col for col in valid_features.select_dtypes(include=['float64', 'int64']).columns if col not in columns_to_ignore]
         valid_features_numeric = valid_features[numeric_columns]
         if os.path.exists(scaler_path):
@@ -184,35 +172,14 @@
         X_input = valid_features_scaled.to_numpy()
         if hasattr(model, "predict"):
             y_pred = model.predict(X_input)
-=======
-        valid_features_numeric = valid_features_scaled.drop(["subject_name", "trial_number"], axis=1)
-
-        if os.path.exists(scaler_path):
-            with open(scaler_path, "r") as f:
-                scaler_params = json.load(f)
-
-            mean = np.array(scaler_params.get("mean", []))
-            std = np.array(scaler_params.get("std", []))
-
-            if len(mean) > 0 and len(std) > 0:
-                valid_features_scaled = (valid_features_numeric - mean) / std
-            else:
-                print(f"Invalid scaler parameters for {metric}. Using unscaled features.")
-                valid_features_scaled = valid_features_numeric
-        else:
-            print(f"Scaler parameters for {metric} not found. Using unscaled features.")
-            valid_features_scaled = valid_features_numeric
-
-        if hasattr(model, "predict"):
-            y_pred = model.predict(valid_features_scaled)
->>>>>>> 9f0229d6
+
             results[metric] = y_pred
         else:
             print(f"The model {metric}.pkl does not support the 'predict' function. Skipping.")
 
     if results:
         results_df = pd.DataFrame(results)
-<<<<<<< HEAD
+
 
         # Adicionar as colunas ignoradas existentes ao DataFrame de resultados
         if not ignored_columns.empty:
@@ -221,13 +188,7 @@
         timestamp = datetime.now().strftime("%Y%m%d_%H%M%S")
         result_filename = f"result_ml_walkway_{timestamp}.csv"
         result_file = os.path.join(output_dir, result_filename)
-=======
-        if "subject_name" in valid_features.columns and "trial_number" in valid_features.columns:
-            results_df.insert(0, "trial_number", valid_features["trial_number"])
-            results_df.insert(0, "subject_name", valid_features["subject_name"])
-
-        result_file = os.path.join(output_dir, "result_ml_walkway.csv")
->>>>>>> 9f0229d6
+
         results_df.to_csv(result_file, index=False)
         print(f"Results saved to {result_file}")
     else:
@@ -235,11 +196,9 @@
 
 
 # Function to select files and run prediction
-<<<<<<< HEAD
+
 def run_prediction(selected_metrics=None):
-=======
-def run_prediction(selected_metrics):
->>>>>>> 9f0229d6
+
     """
     Main function to run prediction with pre-selected metrics.
     """
